ubuntu-push (0.49.1+14.10.20140723.1-0ubuntu1) utopic; urgency=medium

<<<<<<< HEAD
=======
  [ John R. Lenton ]
  * Fixed push-helper click hook pointing at the wrong place.
  * Made exec-tool executable.

 -- Ubuntu daily release <ps-jenkins@lists.canonical.com>  Wed, 23 Jul 2014 14:09:31 +0000

ubuntu-push (0.49+14.10.20140721.2-0ubuntu1) utopic; urgency=medium

>>>>>>> 8a9162a3
  [Samuele Pedroni]
  * Check in the api whether an app has pushed too many notifications.
  * Return payload of most recent notification in too many pending
    notifications API error.
  * Introduce clear_pending flag to clean everything pending for an app.
  * Refactor and cleanup.
  * Introduce replace_tag support in store and api, with acceptance test.
  * Teach a couple of trick to cmd/acceptanceclient: exit on run timeout,
    wait for event matching given regexp pattern.
  * Limit unicast data payload to 2K.
  * Payload should be json (fixes message needing to be base64-encoded in
    helper reply)
  * Implement limited mboxes
  * Refactor and cleanup of things done in haste by Chipaca.

  [Richard Huddie]
  * autopilot test framework and basic coverage of broadcast notifications.

  [Guillermo Gonzalez]
  * Add scripts to simplify setup/run of the autopilot tests in the
    device/emulator and include basic unicast tests.
  * Add autopilot test for notification using the emblem counter.
  * Adds scenarios to the autopilot tests for legacy and click (without
    version) applications.
  * Broadcast via the helpers route.
  * Basic support for actions (only default action) in the persistent
    notifications.
  * Change PostBroadcast to send the broadcast message to the software
    updates helper.

  [John R. Lenton]
  * Detangle client and postal.
  * Introduce PostalService interface, and change the client tests to use
    that as much as reasonable.
  * Async invocation of helpers.
  * Give click.Click knowledge of helpers.
  * Write ual-based helper launcher.
  * Switch to the ual-based helper launcher unless the environment
    variable UBUNTU_PUSH_USE_TRIVIAL_HELPER is set.
  * Threw together an implementation of helpers for legacy applications.
  * Hacked up an initial software updates helper, to be handed off to the
    appropriate team shortly.

  [Roberto Alsina]
  * Wrap the (dbus) WindowStack API and add endpoint to the Postal service
    to support inhibition of notifications for focused apps.
  * Inhibit notifications for focused apps

 -- Ubuntu daily release <ps-jenkins@lists.canonical.com>  Mon, 21 Jul 2014 14:17:35 +0000

ubuntu-push (0.43+14.10.20140707-0ubuntu1) utopic; urgency=medium

  [ Samuele Pedroni ]
  * Logic to support unregistering tokens lazily for uninstalled apps
  * Minimal wrapping of libclick to check if a package is installed for a user
  * Refactor and cleanup of cleanup/service

  [ John R. Lenton ]
  * Finalized DBus API (hopefully)
  * Support emblem counter notifications
  * Support haptic (vibration) notifications
  * Support sound notifications

 -- Ubuntu daily release <ps-jenkins@lists.canonical.com>  Mon, 07 Jul 2014 14:26:27 +0000

ubuntu-push (0.42+14.10.20140702-0ubuntu1) utopic; urgency=medium

  [ Samuele Pedroni ]
  * Support registering tokens and sending notifications with a token
  * Register script and scripts unicast support
  * Update http13client from the actual go1.3 release
  * Avoid late pings in the face of nop exchanges
  * murmur3 upstream change of seed to 0

  [ Roberto Alsina ]
  * Make signing-helper generate a HTTP header instead of a querystring,
    and take a URL to sign.
  * Wrap libmessaging-menu to allow for persistent notifications.
  * Wrap ubuntu-app-launch start_helper / stop_helper functions.

  [ John R. Lenton ]
  * Switch dbus api to retrieve app name from dbus path.
  * Move signing bits up from session to client, for reuse by service.
  * Change AuthHelper to be a string; auth helper should now expect a
    parameter (the url to sign). Added SessionURL to config.
  * Adapt our whoopsie wrapper to whoopsie's now more correct behavior wrt
    failing to get a mac address.
  * Add registration_url to config; hook up auth bits and reg url to
    client & service.
  * Do an HTTP POST to registration_url on register.
  * Fix debian/rules so packaging-time tests pass (ugh)
  * Refactoring notification providers.
  * Get the small messaging-menu wrapper working (thanks larsu & dednick)

  [ Guillermo Gonzalez ]
  * Split DBus service into PushService and PostalService

 -- Ubuntu daily release <ps-jenkins@lists.canonical.com>  Wed, 02 Jul 2014 13:14:03 +0000

ubuntu-push (0.3+14.10.20140605-0ubuntu1) utopic; urgency=medium

  [ John Lenton ]
  * New upstream release.

 -- Ubuntu daily release <ps-jenkins@lists.canonical.com>  Thu, 05 Jun 2014 09:42:22 +0000

ubuntu-push (0.2.1+14.04.20140423.1-0ubuntu1) trusty; urgency=high

  [ Samuele Pedroni ]
  * gave the client the ability to get config from commandline
    ( => easier automated testing) (LP: #1311600)

  [ John Lenton ]
  * Ensure ubuntu-push-client is the only one running in the session.
    (LP: #1309432)
  * Remove supurious numbers in brackets in notifications. (LP: #1308145)
  * Check the server certificate and server name. (LP: #1297969)
  * Loop whoopsie_identifier_generate until it starts working. (LP: #1309237)
  * In the session: set a flag on connect, clear it on successfully
    replying to ping or broadcast messages, check it at the top of
    autoredial. Also track the last autoredial, and set the delay flag if
    autoredial is re-called too quickly. (LP: #1309231)

 -- Ubuntu daily release <ps-jenkins@lists.canonical.com>  Wed, 23 Apr 2014 11:54:00 +0000

ubuntu-push (0.2+14.04.20140411-0ubuntu1) trusty; urgency=medium

  [ John Lenton ]
  * New upstream release.

  [ Richard Huddie ]
  * added basic autopilot framework
  * configparser and http post updates
  * removed tests folder

 -- Ubuntu daily release <ps-jenkins@lists.canonical.com>  Fri, 11 Apr 2014 18:31:57 +0000

ubuntu-push (0.1+14.04.20140404-0ubuntu1) trusty; urgency=low

  [ Tarmac ]
  * Merge automatic into trunk.

 -- Ubuntu daily release <ps-jenkins@lists.canonical.com>  Fri, 04 Apr 2014 14:52:06 +0000

ubuntu-push (0.1+14.04.20140327-0ubuntu1) trusty; urgency=medium

  [ John Lenton ]
  * got rid of multiarch bug

 -- Ubuntu daily release <ps-jenkins@lists.canonical.com>  Thu, 27 Mar 2014 14:11:31 +0000

ubuntu-push (0.1+14.04.20140325.2-0ubuntu1) trusty; urgency=low

  [ Diogo Baeder de Paula Pinto ]
  * [r=pedronis] Adding authorization field to the ConnectMsg struct

  [ Robert Bruce Park ]
  * [r=chipaca] Minor cleanup, with wrap-and-sort.

  [ Nicola Larosa ]
  * [r=pedronis] Reflow comments so that subsequent changes are more
    readable. Only comment reflows, no other changes.
  * [r=pedronis] Clean up docs and comments, and make them look better
    in go doc. No behavior change at all.

  [ john.lenton@canonical.com ]
  * [r=pedronis] A thin wrapper around libwhoopsie/identifier.h.
  * [r=pedronis] A simplified (and more testable) dbus api
  * [r=pedronis] A simplified, testable, Network Manager wrapper
  * [r=pedronis] A super simple connectivity api (in the "am i
    connected?" sense)
  * [r=pedronis] Switched networkmanager to use the non-deprecated api
    for state.
  * [r=pedronis] moved the object proxy into the endpoint
  * [r=pedronis] Made the bus support multi-valued signals (preparatory
    for notifications). Also added tests for TestingBus.
  * [r=pedronis] notifications! first, a low-level api.
  * [r=pedronis] URLDispatcher (and extended endpoint.Call to return
    []interface{})
  * [r=pedronis] moved a bunch of packages under bus/
  * [r=pedronis] change a few of the bus/* services to take a
    bus.Endpoint instead of a bus.Bus
  * [r=pedronis] reworked bus.Endpoint to have a Dial() method, added an
    AutoRedialer() and put the redialing logic in there (for use on
    sessionbus as well, later).
  * [r=pedronis] Nuked the connectivity example.
  * [r=pedronis] Renamed bus/connectivity's Config to
    ConnectivityConfig.
  * [r=pedronis] Introducing AutoRetry, a generic AutoRetry.
  * [r=pedronis] Made bus.Endpoint's WatchSignal use an (exported)
    channel for waiting between sending values, if the channel is not
    nil.
  * [r=pedronis] The client session level map. Interesting as an
    interface and not much more, right now.
  * [r=pedronis] A wild client session appears!
  * [r=pedronis] get rid of a race in the bus/testing watchticker thing
  * [r=pedronis] The handling of the ping.
  * [r=pedronis,chipaca] Broadcasting your horizons.
  * [r=pedronis] The running man.
  * [r=pedronis] Starting to take shape.
  * [r=pedronis] Killed checkRunnable; renamed: Dial -> connect, run ->
    loop.
  * [r=pedronis] Ladies and gentlemen, the client session.
  * [r=pedronis] first step of the v0 of the client
  * [r=pedronis] second step of the v0 of the client: getting the device
    id
  * [r=pedronis] part 3: setting up the bus
  * [r=pedronis] Part 4: added State to client/session, to aid in
    testing some aspects of this.
  * [r=pedronis] added handleConnState
  * [r=pedronis] Several things: features:. * bus/testing/'s Endpoint
    now tracks Calls; call bus/testing.GetCallCargs(endp) to get the
    list. * Client.handleErr, Client.handleNotification and
    Client.handleClick (and tests) cleanups:. * renamed client's
    Client's connState to hasConnectivity * split out code from
    handleConnState into initSession/connectSession/disconnectSession
  * [r=pedronis] Several things: features:. * Client.doLoop, the puppet
    master. fixes and cleanups:. * added log_level to client config *
    added the mysterious sessionRetryCh, used in doLoop to avoid a
    rather common starvation scenario. * found a way not to panic out in
    initSession (not that it's much better) * unified logging in the
    client tests a bit * added logging to session's start error states.
  * [r=pedronis] Reworked or refactored util/redialer, and a bit of
    client/session, and client.
  * [r=pedronis] TestLogger
  * [r=pedronis] and this completes the client library (for now)
  * [r=pedronis] made GetSourceRelative look at the environ to help make
    the tests pass in packaging
  * [r=pedronis] Gave client a constructor, moved setting config file to
    there.
  * [r=pedronis] change the levelmap interface to return errors
  * [r=pedronis] this is sqlevelmap
  * [r=pedronis] bring sqlevelmap into session
  * [r=pedronis] and this gives the client the ability to persist its
    session's levelmap
  * [r=pedronis] The Push Client itself.
  * [r=diogobaeder] Merging the packaging branch (to get on the CI
    train).
  * [r=didrocks] Fixes to packaging, as suggested by didrocks.
  * Bring back source/format, so executable .install file works.

  [ Timo Jyrinki ]
  * [r=chipaca] Add http13client copyright information and use GPL-3.0
    (non-+) license consistently.

  [ Ubuntu daily release ]
  * New rebuild forced

  [ Samuele Pedroni (Canonical Services Ltd.) ]
  * [r=chipaca] and as a start we get some protocol support and a
    development server and infrastructure
  * [r=chipaca] couple of extra tests and changes to improve test
    coverage
  * [r=chipaca] -insecure (don't check certs) -reportPings=f (don't
    report pings) flags for acceptanceclient
  * [r=chipaca] make the tracker used by the session for logging
    pluggable
  * [r=chipaca] introduce CONNACK message from the server after CONNECT
    to inform the client of connection params like ping interval
  * [r=chipaca] protocol diagrams using graphviz
  * [r=chipaca] introduce middleware in the http handling that recovers
    and converts panics into 500 errors, profit (remove 500 ad hoc code)
  * [r=bloodearnest] log some debug info about runtime configuration of
    the dev server; also tweak play-around config.json with some
    slightly saner values
  * [r=chipaca] teach config how to behave with anonymous fields,
    unexported fields, and to compose a config reading from many files;
    move some shared/sharable things into testing/
  * [r=chipaca] make server/dev into composable pieces, somewhat big
    mostly because of lots of shuffling around
  * [r=chipaca] populate /server with the runners code; generalize
    acceptance.sh
  * [r=chipaca] exchanges don't require to be so tied to a particular
    broker
  * [r=chipaca] put simple broker in its own package, reorg most of its
    tests as a common testsuite; fix TestBroadcast to test what it says
    on the tin
  * [r=chipaca] introduce reusable TestBrokerConfig and
    TestBrokerSession
  * [r=chipaca] check that the data field is not missing
  * [r=pedronis] [trivial ]support supplying auxiliary configs to the
    server in acceptance tests
  * [r=chipaca] some more info reported out of session, some tweaks
  * [r=chipaca] add indirection to accessing the broadcast exchanges on
    the broadcast queue in the broker suite
  * [r=chipaca] fix corner cases like client level too ahead etc, with
    acceptance tests
  * [r=chipaca] base the simple logger only on having a log.Logger-style
    Output(); given this we can introduce a testing.TestLogger that does
    redirecting of logs to the gocheck.C object if wired in SetUpTest
    and also does its own capture
  * [r=chipaca] use TestLogger in more places
  * [r=chipaca] be explicit with the MinLogger interface, stops 1.1
    compiler from exploding
  * [r=pedronis] [trivial] reorg imports in: config logger protocol
    server testing as: stdlib -- 3rdparty -- own
  * [r=pedronis] [trivial] use Assert in place of Check to sanity check
    api http reqs in acceptance; use a longer ping in
    TestSessionLoopExchangeNextPing
  * [r=chipaca] add support for expiration of broadcasts with trivial
    implementation in the in-memory pending store
  * [r=chipaca] starting splitting out helpers in the acceptance tests
  * [r=chipaca] restructure acceptance tests into reusable suites
  * [r=chipaca] add acceptance test about broadcast expiration
  * [r=diogobaeder] simplify acceptance test; don't hide that
    MakeHandlersMux returns a *http.ServeMux
  * [r=verterok] add some flexibility in how the requests get the store;
    log unexpected store related errors
  * [r=teknico] expose a couple of helpers for reuse
  * [r=pedronis] further small doc cleanups
  * [r=teknico] * fix the fact that exchanges were reusing broadcast
    messages but the split state of those wasn't reset fix naming in
    tests that was reversed.
  * [r=teknico] refactor acceptance tests to expose more hooking
    points/details
  * [r=pedronis] [trivial] variable spelling
  * [r=pedronis] [trivial] hook to massage requests sent to the http api
    server by the acceptance test suite
  * [r=chipaca] let the device listener setup code also take a prebuilt
    listener
  * [r=chipaca] vendor the go 1.3 development net/http bits which
    properly/better support timeouts for requests; see _using.txt and
    Makefile for the recipe in http13client
  * [r=chipaca] add timeing out to webhecker using the vendorized go 1.3
    net/http in http13client
  * [r=chipaca] introduce package gethosts implementing finding hosts to
    connect to for delivery of notifications

 -- Ubuntu daily release <ps-jenkins@lists.canonical.com>  Tue, 25 Mar 2014 17:27:09 +0000

ubuntu-push (0.1-0ubuntu1) trusty; urgency=medium

  * Getting ready for CI train.

 -- John Lenton <john.lenton@canonical.com>  Thu, 20 Mar 2014 12:20:13 +0000

ubuntu-push (0.1-0pre4) trusty; urgency=medium

  * Pointing it to staging. Building a source package.

 -- John Lenton <john.lenton@canonical.com>  Fri, 07 Feb 2014 19:35:50 +0000

ubuntu-push (0.1-0pre3) trusty; urgency=medium

  * first one with a config file and upstart thingie!

 -- John Lenton <john.lenton@canonical.com>  Fri, 07 Feb 2014 11:29:36 +0000

ubuntu-push (0.1-0pre2) trusty; urgency=medium

  * A lot closer!

 -- John Lenton <jlenton@gmail.com>  Thu, 06 Feb 2014 17:31:39 +0000

ubuntu-push (0.1-0pre1) trusty; urgency=low

  * Initial release

 -- John Lenton <john.lenton@canonical.com>  Sun, 26 Jan 2014 22:53:09 +0000<|MERGE_RESOLUTION|>--- conflicted
+++ resolved
@@ -1,7 +1,5 @@
 ubuntu-push (0.49.1+14.10.20140723.1-0ubuntu1) utopic; urgency=medium
 
-<<<<<<< HEAD
-=======
   [ John R. Lenton ]
   * Fixed push-helper click hook pointing at the wrong place.
   * Made exec-tool executable.
@@ -10,7 +8,6 @@
 
 ubuntu-push (0.49+14.10.20140721.2-0ubuntu1) utopic; urgency=medium
 
->>>>>>> 8a9162a3
   [Samuele Pedroni]
   * Check in the api whether an app has pushed too many notifications.
   * Return payload of most recent notification in too many pending
