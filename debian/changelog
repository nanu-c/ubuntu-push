ubuntu-push (0.31ubuntu1) UNRELEASED; urgency=medium

  [ Samuele Pedroni ]
  * Support registering tokens and sending notifications with a token
  * Register script and scripts unicast support
  * Update http13client from the actual go1.3 release
  * Avoid late pings in the face of nop exchanges
  * murmur3 upstream change of seed to 0

  [ Roberto Alsina ]
  * Make signing-helper generate a HTTP header instead of a querystring,
    and take a URL to sign.
<<<<<<< HEAD
  * Wrap ubuntu-app-launch start_helper / stop_helper functions.
=======
  * Wrap libmessaging-menu to allow for persistent notifications.
>>>>>>> 3f70435e

  [ John R. Lenton ]
  * Switch dbus api to retrieve app name from dbus path.
  * Move signing bits up from session to client, for reuse by service.
  * Change AuthHelper to be a string; auth helper should now expect a
    parameter (the url to sign). Added SessionURL to config.
  * Adapt our whoopsie wrapper to whoopsie's now more correct behavior wrt
    failing to get a mac address.
  * Add registration_url to config; hook up auth bits and reg url to
    client & service.
  * Do an HTTP POST to registration_url on register.

  [ Guillermo Gonzalez ]
  * Split DBus service into PushService and PostalService

 -- John R. Lenton <john.lenton@canonical.com>  Fri, 06 Jun 2014 12:02:56 +0100

ubuntu-push (0.3+14.10.20140605-0ubuntu1) utopic; urgency=medium

  [ John Lenton ]
  * New upstream release.

 -- Ubuntu daily release <ps-jenkins@lists.canonical.com>  Thu, 05 Jun 2014 09:42:22 +0000

ubuntu-push (0.2.1+14.04.20140423.1-0ubuntu1) trusty; urgency=high

  [ Samuele Pedroni ]
  * gave the client the ability to get config from commandline
    ( => easier automated testing) (LP: #1311600)

  [ John Lenton ]
  * Ensure ubuntu-push-client is the only one running in the session.
    (LP: #1309432)
  * Remove supurious numbers in brackets in notifications. (LP: #1308145)
  * Check the server certificate and server name. (LP: #1297969)
  * Loop whoopsie_identifier_generate until it starts working. (LP: #1309237)
  * In the session: set a flag on connect, clear it on successfully
    replying to ping or broadcast messages, check it at the top of
    autoredial. Also track the last autoredial, and set the delay flag if
    autoredial is re-called too quickly. (LP: #1309231)

 -- Ubuntu daily release <ps-jenkins@lists.canonical.com>  Wed, 23 Apr 2014 11:54:00 +0000

ubuntu-push (0.2+14.04.20140411-0ubuntu1) trusty; urgency=medium

  [ John Lenton ]
  * New upstream release.

  [ Richard Huddie ]
  * added basic autopilot framework
  * configparser and http post updates
  * removed tests folder

 -- Ubuntu daily release <ps-jenkins@lists.canonical.com>  Fri, 11 Apr 2014 18:31:57 +0000

ubuntu-push (0.1+14.04.20140404-0ubuntu1) trusty; urgency=low

  [ Tarmac ]
  * Merge automatic into trunk.

 -- Ubuntu daily release <ps-jenkins@lists.canonical.com>  Fri, 04 Apr 2014 14:52:06 +0000

ubuntu-push (0.1+14.04.20140327-0ubuntu1) trusty; urgency=medium

  [ John Lenton ]
  * got rid of multiarch bug

 -- Ubuntu daily release <ps-jenkins@lists.canonical.com>  Thu, 27 Mar 2014 14:11:31 +0000

ubuntu-push (0.1+14.04.20140325.2-0ubuntu1) trusty; urgency=low

  [ Diogo Baeder de Paula Pinto ]
  * [r=pedronis] Adding authorization field to the ConnectMsg struct

  [ Robert Bruce Park ]
  * [r=chipaca] Minor cleanup, with wrap-and-sort.

  [ Nicola Larosa ]
  * [r=pedronis] Reflow comments so that subsequent changes are more
    readable. Only comment reflows, no other changes.
  * [r=pedronis] Clean up docs and comments, and make them look better
    in go doc. No behavior change at all.

  [ john.lenton@canonical.com ]
  * [r=pedronis] A thin wrapper around libwhoopsie/identifier.h.
  * [r=pedronis] A simplified (and more testable) dbus api
  * [r=pedronis] A simplified, testable, Network Manager wrapper
  * [r=pedronis] A super simple connectivity api (in the "am i
    connected?" sense)
  * [r=pedronis] Switched networkmanager to use the non-deprecated api
    for state.
  * [r=pedronis] moved the object proxy into the endpoint
  * [r=pedronis] Made the bus support multi-valued signals (preparatory
    for notifications). Also added tests for TestingBus.
  * [r=pedronis] notifications! first, a low-level api.
  * [r=pedronis] URLDispatcher (and extended endpoint.Call to return
    []interface{})
  * [r=pedronis] moved a bunch of packages under bus/
  * [r=pedronis] change a few of the bus/* services to take a
    bus.Endpoint instead of a bus.Bus
  * [r=pedronis] reworked bus.Endpoint to have a Dial() method, added an
    AutoRedialer() and put the redialing logic in there (for use on
    sessionbus as well, later).
  * [r=pedronis] Nuked the connectivity example.
  * [r=pedronis] Renamed bus/connectivity's Config to
    ConnectivityConfig.
  * [r=pedronis] Introducing AutoRetry, a generic AutoRetry.
  * [r=pedronis] Made bus.Endpoint's WatchSignal use an (exported)
    channel for waiting between sending values, if the channel is not
    nil.
  * [r=pedronis] The client session level map. Interesting as an
    interface and not much more, right now.
  * [r=pedronis] A wild client session appears!
  * [r=pedronis] get rid of a race in the bus/testing watchticker thing
  * [r=pedronis] The handling of the ping.
  * [r=pedronis,chipaca] Broadcasting your horizons.
  * [r=pedronis] The running man.
  * [r=pedronis] Starting to take shape.
  * [r=pedronis] Killed checkRunnable; renamed: Dial -> connect, run ->
    loop.
  * [r=pedronis] Ladies and gentlemen, the client session.
  * [r=pedronis] first step of the v0 of the client
  * [r=pedronis] second step of the v0 of the client: getting the device
    id
  * [r=pedronis] part 3: setting up the bus
  * [r=pedronis] Part 4: added State to client/session, to aid in
    testing some aspects of this.
  * [r=pedronis] added handleConnState
  * [r=pedronis] Several things: features:. * bus/testing/'s Endpoint
    now tracks Calls; call bus/testing.GetCallCargs(endp) to get the
    list. * Client.handleErr, Client.handleNotification and
    Client.handleClick (and tests) cleanups:. * renamed client's
    Client's connState to hasConnectivity * split out code from
    handleConnState into initSession/connectSession/disconnectSession
  * [r=pedronis] Several things: features:. * Client.doLoop, the puppet
    master. fixes and cleanups:. * added log_level to client config *
    added the mysterious sessionRetryCh, used in doLoop to avoid a
    rather common starvation scenario. * found a way not to panic out in
    initSession (not that it's much better) * unified logging in the
    client tests a bit * added logging to session's start error states.
  * [r=pedronis] Reworked or refactored util/redialer, and a bit of
    client/session, and client.
  * [r=pedronis] TestLogger
  * [r=pedronis] and this completes the client library (for now)
  * [r=pedronis] made GetSourceRelative look at the environ to help make
    the tests pass in packaging
  * [r=pedronis] Gave client a constructor, moved setting config file to
    there.
  * [r=pedronis] change the levelmap interface to return errors
  * [r=pedronis] this is sqlevelmap
  * [r=pedronis] bring sqlevelmap into session
  * [r=pedronis] and this gives the client the ability to persist its
    session's levelmap
  * [r=pedronis] The Push Client itself.
  * [r=diogobaeder] Merging the packaging branch (to get on the CI
    train).
  * [r=didrocks] Fixes to packaging, as suggested by didrocks.
  * Bring back source/format, so executable .install file works.

  [ Timo Jyrinki ]
  * [r=chipaca] Add http13client copyright information and use GPL-3.0
    (non-+) license consistently.

  [ Ubuntu daily release ]
  * New rebuild forced

  [ Samuele Pedroni (Canonical Services Ltd.) ]
  * [r=chipaca] and as a start we get some protocol support and a
    development server and infrastructure
  * [r=chipaca] couple of extra tests and changes to improve test
    coverage
  * [r=chipaca] -insecure (don't check certs) -reportPings=f (don't
    report pings) flags for acceptanceclient
  * [r=chipaca] make the tracker used by the session for logging
    pluggable
  * [r=chipaca] introduce CONNACK message from the server after CONNECT
    to inform the client of connection params like ping interval
  * [r=chipaca] protocol diagrams using graphviz
  * [r=chipaca] introduce middleware in the http handling that recovers
    and converts panics into 500 errors, profit (remove 500 ad hoc code)
  * [r=bloodearnest] log some debug info about runtime configuration of
    the dev server; also tweak play-around config.json with some
    slightly saner values
  * [r=chipaca] teach config how to behave with anonymous fields,
    unexported fields, and to compose a config reading from many files;
    move some shared/sharable things into testing/
  * [r=chipaca] make server/dev into composable pieces, somewhat big
    mostly because of lots of shuffling around
  * [r=chipaca] populate /server with the runners code; generalize
    acceptance.sh
  * [r=chipaca] exchanges don't require to be so tied to a particular
    broker
  * [r=chipaca] put simple broker in its own package, reorg most of its
    tests as a common testsuite; fix TestBroadcast to test what it says
    on the tin
  * [r=chipaca] introduce reusable TestBrokerConfig and
    TestBrokerSession
  * [r=chipaca] check that the data field is not missing
  * [r=pedronis] [trivial ]support supplying auxiliary configs to the
    server in acceptance tests
  * [r=chipaca] some more info reported out of session, some tweaks
  * [r=chipaca] add indirection to accessing the broadcast exchanges on
    the broadcast queue in the broker suite
  * [r=chipaca] fix corner cases like client level too ahead etc, with
    acceptance tests
  * [r=chipaca] base the simple logger only on having a log.Logger-style
    Output(); given this we can introduce a testing.TestLogger that does
    redirecting of logs to the gocheck.C object if wired in SetUpTest
    and also does its own capture
  * [r=chipaca] use TestLogger in more places
  * [r=chipaca] be explicit with the MinLogger interface, stops 1.1
    compiler from exploding
  * [r=pedronis] [trivial] reorg imports in: config logger protocol
    server testing as: stdlib -- 3rdparty -- own
  * [r=pedronis] [trivial] use Assert in place of Check to sanity check
    api http reqs in acceptance; use a longer ping in
    TestSessionLoopExchangeNextPing
  * [r=chipaca] add support for expiration of broadcasts with trivial
    implementation in the in-memory pending store
  * [r=chipaca] starting splitting out helpers in the acceptance tests
  * [r=chipaca] restructure acceptance tests into reusable suites
  * [r=chipaca] add acceptance test about broadcast expiration
  * [r=diogobaeder] simplify acceptance test; don't hide that
    MakeHandlersMux returns a *http.ServeMux
  * [r=verterok] add some flexibility in how the requests get the store;
    log unexpected store related errors
  * [r=teknico] expose a couple of helpers for reuse
  * [r=pedronis] further small doc cleanups
  * [r=teknico] * fix the fact that exchanges were reusing broadcast
    messages but the split state of those wasn't reset fix naming in
    tests that was reversed.
  * [r=teknico] refactor acceptance tests to expose more hooking
    points/details
  * [r=pedronis] [trivial] variable spelling
  * [r=pedronis] [trivial] hook to massage requests sent to the http api
    server by the acceptance test suite
  * [r=chipaca] let the device listener setup code also take a prebuilt
    listener
  * [r=chipaca] vendor the go 1.3 development net/http bits which
    properly/better support timeouts for requests; see _using.txt and
    Makefile for the recipe in http13client
  * [r=chipaca] add timeing out to webhecker using the vendorized go 1.3
    net/http in http13client
  * [r=chipaca] introduce package gethosts implementing finding hosts to
    connect to for delivery of notifications

 -- Ubuntu daily release <ps-jenkins@lists.canonical.com>  Tue, 25 Mar 2014 17:27:09 +0000

ubuntu-push (0.1-0ubuntu1) trusty; urgency=medium

  * Getting ready for CI train.

 -- John Lenton <john.lenton@canonical.com>  Thu, 20 Mar 2014 12:20:13 +0000

ubuntu-push (0.1-0pre4) trusty; urgency=medium

  * Pointing it to staging. Building a source package.

 -- John Lenton <john.lenton@canonical.com>  Fri, 07 Feb 2014 19:35:50 +0000

ubuntu-push (0.1-0pre3) trusty; urgency=medium

  * first one with a config file and upstart thingie!

 -- John Lenton <john.lenton@canonical.com>  Fri, 07 Feb 2014 11:29:36 +0000

ubuntu-push (0.1-0pre2) trusty; urgency=medium

  * A lot closer!

 -- John Lenton <jlenton@gmail.com>  Thu, 06 Feb 2014 17:31:39 +0000

ubuntu-push (0.1-0pre1) trusty; urgency=low

  * Initial release

 -- John Lenton <john.lenton@canonical.com>  Sun, 26 Jan 2014 22:53:09 +0000<|MERGE_RESOLUTION|>--- conflicted
+++ resolved
@@ -10,11 +10,8 @@
   [ Roberto Alsina ]
   * Make signing-helper generate a HTTP header instead of a querystring,
     and take a URL to sign.
-<<<<<<< HEAD
   * Wrap ubuntu-app-launch start_helper / stop_helper functions.
-=======
   * Wrap libmessaging-menu to allow for persistent notifications.
->>>>>>> 3f70435e
 
   [ John R. Lenton ]
   * Switch dbus api to retrieve app name from dbus path.
