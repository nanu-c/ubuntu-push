--- conflicted
+++ resolved
@@ -24,11 +24,8 @@
     client & service.
   * Do an HTTP POST to registration_url on register.
   * Fix debian/rules so packaging-time tests pass (ugh)
-<<<<<<< HEAD
   * Refactoring notification providers.
-=======
   * Get the small messaging-menu wrapper working (thanks larsu & dednick)
->>>>>>> 23968258
 
   [ Guillermo Gonzalez ]
   * Split DBus service into PushService and PostalService
