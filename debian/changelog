--- conflicted
+++ resolved
@@ -2,11 +2,7 @@
 
   * Imported to UBports 
 
-<<<<<<< HEAD
- -- Florian Leeber <florian@ubports.com>  Thu, 07 Dec 2017 13:16:52 +0100
-=======
  -- Florian Leeber <florian@ubports.com>  Wed, 06 Dec 2017 19:39:55 +0200
->>>>>>> 5e13154d
 
 ubuntu-push (0.68+16.10.20161003-0ubuntu1) yakkety; urgency=medium
 
