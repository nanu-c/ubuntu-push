/*
 Copyright 2014 Canonical Ltd.

 This program is free software: you can redistribute it and/or modify it
 under the terms of the GNU General Public License version 3, as published
 by the Free Software Foundation.

 This program is distributed in the hope that it will be useful, but
 WITHOUT ANY WARRANTY; without even the implied warranties of
 MERCHANTABILITY, SATISFACTORY QUALITY, or FITNESS FOR A PARTICULAR
 PURPOSE.  See the GNU General Public License for more details.

 You should have received a copy of the GNU General Public License along
 with this program.  If not, see <http://www.gnu.org/licenses/>.
*/

// package cmessaging wraps libmessaging-menu
package cmessaging

/*
#cgo pkg-config: messaging-menu

#include <glib.h>

void add_notification(const gchar* desktop_id, const gchar* notification_id,
          const gchar* icon_path, const gchar* summary, const gchar* body,
          gint64 timestamp, const gchar** actions, gpointer obj);

<<<<<<< HEAD
int notification_exists(const gchar* desktop_id, const gchar* notification_id);
=======
gboolean notification_exists(const gchar* desktop_id, const gchar* notification_id);
>>>>>>> 528a3793
*/
import "C"
import "unsafe"

import (
	"launchpad.net/ubuntu-push/launch_helper"
	"launchpad.net/ubuntu-push/messaging/reply"
)

type Payload struct {
	Ch        chan *reply.MMActionReply
	Actions   []string
	DesktopId string
<<<<<<< HEAD
=======
	Gone      bool
>>>>>>> 528a3793
}

func gchar(s string) *C.gchar {
	return (*C.gchar)(C.CString(s))
}

func gfree(s *C.gchar) {
	C.g_free((C.gpointer)(s))
}

//export handleActivate
func handleActivate(c_action *C.char, c_notification *C.char, obj unsafe.Pointer) {
	payload := (*Payload)(obj)
	action := C.GoString(c_action)
	// Default action, only support ATM, is always "".
	// Use the first action as the default if it's available.
	if action == "" && len(payload.Actions) >= 2 {
		action = payload.Actions[1]
	}
	mmar := &reply.MMActionReply{Notification: C.GoString(c_notification), Action: action}
	payload.Ch <- mmar
}

func AddNotification(desktopId string, notificationId string, card *launch_helper.Card, payload *Payload) {
	desktop_id := gchar(desktopId)
	defer gfree(desktop_id)

	notification_id := gchar(notificationId)
	defer gfree(notification_id)

	icon_path := gchar(card.Icon)
	defer gfree(icon_path)

	summary := gchar(card.Summary)
	defer gfree(summary)

	body := gchar(card.Body)
	defer gfree(body)

	timestamp := (C.gint64)(int64(card.Timestamp) * 1000000)

	C.add_notification(desktop_id, notification_id, icon_path, summary, body, timestamp, nil, (C.gpointer)(payload))
}

func NotificationExists(desktopId string, notificationId string) bool {
	notification_id := gchar(notificationId)
	defer gfree(notification_id)

	desktop_id := gchar(desktopId)
	defer gfree(desktop_id)

<<<<<<< HEAD
	result := int(C.notification_exists(desktop_id, notification_id))
	return result == 1
=======
	return C.notification_exists(desktop_id, notification_id) == C.TRUE
>>>>>>> 528a3793
}

func init() {
	go C.g_main_loop_run(C.g_main_loop_new(nil, C.FALSE))
}<|MERGE_RESOLUTION|>--- conflicted
+++ resolved
@@ -26,11 +26,7 @@
           const gchar* icon_path, const gchar* summary, const gchar* body,
           gint64 timestamp, const gchar** actions, gpointer obj);
 
-<<<<<<< HEAD
-int notification_exists(const gchar* desktop_id, const gchar* notification_id);
-=======
 gboolean notification_exists(const gchar* desktop_id, const gchar* notification_id);
->>>>>>> 528a3793
 */
 import "C"
 import "unsafe"
@@ -44,10 +40,7 @@
 	Ch        chan *reply.MMActionReply
 	Actions   []string
 	DesktopId string
-<<<<<<< HEAD
-=======
 	Gone      bool
->>>>>>> 528a3793
 }
 
 func gchar(s string) *C.gchar {
@@ -99,12 +92,7 @@
 	desktop_id := gchar(desktopId)
 	defer gfree(desktop_id)
 
-<<<<<<< HEAD
-	result := int(C.notification_exists(desktop_id, notification_id))
-	return result == 1
-=======
 	return C.notification_exists(desktop_id, notification_id) == C.TRUE
->>>>>>> 528a3793
 }
 
 func init() {
