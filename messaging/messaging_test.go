/*
 Copyright 2014 Canonical Ltd.

 This program is free software: you can redistribute it and/or modify it
 under the terms of the GNU General Public License version 3, as published
 by the Free Software Foundation.

 This program is distributed in the hope that it will be useful, but
 WITHOUT ANY WARRANTY; without even the implied warranties of
 MERCHANTABILITY, SATISFACTORY QUALITY, or FITNESS FOR A PARTICULAR
 PURPOSE.  See the GNU General Public License for more details.

 You should have received a copy of the GNU General Public License along
 with this program.  If not, see <http://www.gnu.org/licenses/>.
*/

package messaging

import (
	"time"

	. "launchpad.net/gocheck"
	"testing"

	"launchpad.net/ubuntu-push/click"
	clickhelp "launchpad.net/ubuntu-push/click/testing"
	"launchpad.net/ubuntu-push/launch_helper"
	"launchpad.net/ubuntu-push/messaging/cmessaging"
	helpers "launchpad.net/ubuntu-push/testing"
)

// hook up gocheck
func Test(t *testing.T) { TestingT(t) }

type MessagingSuite struct {
	log *helpers.TestLogger
	app *click.AppId
}

var _ = Suite(&MessagingSuite{})

func (ms *MessagingSuite) SetUpSuite(c *C) {
	cAddNotification = func(a string, n string, c *launch_helper.Card, payload *cmessaging.Payload) {
		ms.log.Debugf("ADD: app: %s, not: %s, card: %v, chan: %v", a, n, c, payload)
	}
	cRemoveNotification = func(a, n string) {
		ms.log.Debugf("REMOVE: app: %s, not: %s", a, n)
	}
	// just in case
	cNotificationExists = nil
}

func (ms *MessagingSuite) TearDownSuite(c *C) {
	cAddNotification = cmessaging.AddNotification
	cRemoveNotification = cmessaging.RemoveNotification
	cNotificationExists = cmessaging.NotificationExists
}

func (ms *MessagingSuite) SetUpTest(c *C) {
	ms.log = helpers.NewTestLogger(c, "debug")
	ms.app = clickhelp.MustParseAppId("com.example.test_test_0")
}

func (ms *MessagingSuite) TestPresentPresents(c *C) {
	mmu := New(ms.log)
	card := launch_helper.Card{Summary: "ehlo", Persist: true}
	notif := launch_helper.Notification{Card: &card}

	c.Check(mmu.Present(ms.app, "notif-id", &notif), Equals, true)

	c.Check(ms.log.Captured(), Matches, `(?s).* ADD:.*notif-id.*`)
}

func (ms *MessagingSuite) TestPresentDoesNotPresentsIfNoSummary(c *C) {
	mmu := New(ms.log)
	card := launch_helper.Card{Persist: true}
	notif := launch_helper.Notification{Card: &card}

	c.Check(mmu.Present(ms.app, "notif-id", &notif), Equals, false)

	c.Check(ms.log.Captured(), Matches, "(?sm).*has no persistable card.*")
}

func (ms *MessagingSuite) TestPresentDoesNotPresentsIfNotPersist(c *C) {
	mmu := New(ms.log)
	card := launch_helper.Card{Summary: "ehlo"}
	notif := launch_helper.Notification{Card: &card}

	c.Check(mmu.Present(ms.app, "notif-id", &notif), Equals, false)

	c.Check(ms.log.Captured(), Matches, "(?sm).*has no persistable card.*")
}

func (ms *MessagingSuite) TestPresentPanicsIfNil(c *C) {
	mmu := New(ms.log)
	c.Check(func() { mmu.Present(ms.app, "notif-id", nil) }, Panics, `please check notification is not nil before calling present`)
}

func (ms *MessagingSuite) TestPresentDoesNotPresentsIfNilCard(c *C) {
	mmu := New(ms.log)
	c.Check(mmu.Present(ms.app, "notif-id", &launch_helper.Notification{}), Equals, false)
	c.Check(ms.log.Captured(), Matches, "(?sm).*no persistable card.*")
}

func (ms *MessagingSuite) TestPresentWithActions(c *C) {
	mmu := New(ms.log)
	card := launch_helper.Card{Summary: "ehlo", Persist: true, Actions: []string{"action-1"}}
	notif := launch_helper.Notification{Card: &card, Tag: "a-tag"}

	c.Check(mmu.Present(ms.app, "notif-id", &notif), Equals, true)

	c.Check(ms.log.Captured(), Matches, `(?s).* ADD:.*notif-id.*`)

	payload, _ := mmu.notifications["notif-id"]
	c.Check(payload.Ch, Equals, mmu.Ch)
	c.Check(len(payload.Actions), Equals, 2)
	c.Check(payload.Tag, Equals, "a-tag")
	rawAction := "{\"app\":\"com.example.test_test_0\",\"act\":\"action-1\",\"nid\":\"notif-id\"}"
	c.Check(payload.Actions[0], Equals, rawAction)
	c.Check(payload.Actions[1], Equals, "action-1")
}

func (ms *MessagingSuite) TestTagsListsTags(c *C) {
	mmu := New(ms.log)
	f := func(s string) *launch_helper.Notification {
		card := launch_helper.Card{Summary: "tag: \"" + s + "\"", Persist: true}
		return &launch_helper.Notification{Card: &card, Tag: s}
	}

	c.Check(mmu.Tags(ms.app), IsNil)
	c.Assert(mmu.Present(ms.app, "notif1", f("one")), Equals, true)
	c.Check(mmu.Tags(ms.app), DeepEquals, []string{"one"})
	c.Assert(mmu.Present(ms.app, "notif2", f("")), Equals, true)
	c.Check(mmu.Tags(ms.app), DeepEquals, []string{"one", ""})
	// and an empty notification doesn't count
	c.Assert(mmu.Present(ms.app, "notif3", &launch_helper.Notification{Tag: "X"}), Equals, false)
	c.Check(mmu.Tags(ms.app), DeepEquals, []string{"one", ""})
	// and they go away if we remove one
	mmu.RemoveNotification("notif1")
	c.Check(mmu.Tags(ms.app), DeepEquals, []string{""})
	mmu.RemoveNotification("notif2")
	c.Check(mmu.Tags(ms.app), IsNil)
}

func (ms *MessagingSuite) TestRemoveNotification(c *C) {
	mmu := New(ms.log)
	card := launch_helper.Card{Summary: "ehlo", Persist: true, Actions: []string{"action-1"}}
	actions := []string{"{\"app\":\"com.example.test_test_0\",\"act\":\"action-1\",\"nid\":\"notif-id\"}", "action-1"}
<<<<<<< HEAD
	mmu.addNotification(ms.app, "notif-id", &card, actions)
=======
	mmu.addNotification(ms.app, "notif-id", "a-tag", &card, actions)
>>>>>>> 16868534

	// check it's there
	payload, ok := mmu.notifications["notif-id"]
	c.Check(ok, Equals, true)
	c.Check(payload.Actions, DeepEquals, actions)
	c.Check(payload.Tag, Equals, "a-tag")
	c.Check(payload.Ch, Equals, mmu.Ch)
	// remove the notification (internal only)
	mmu.removeNotification("notif-id", false)
	// check it's gone
	_, ok = mmu.notifications["notif-id"]
	c.Check(ok, Equals, false)
}

func (ms *MessagingSuite) TestRemoveNotificationsFromUI(c *C) {
	mmu := New(ms.log)
	card := launch_helper.Card{Summary: "ehlo", Persist: true, Actions: []string{"action-1"}}
	actions := []string{"{\"app\":\"com.example.test_test_0\",\"act\":\"action-1\",\"nid\":\"notif-id\"}", "action-1"}
	mmu.addNotification(ms.app, "notif-id", "a-tag", &card, actions)

	// check it's there
	_, ok := mmu.notifications["notif-id"]
	c.Assert(ok, Equals, true)
	// remove the notification (both internal and from UI)
	mmu.removeNotification("notif-id", true)
	// check it's gone
	_, ok = mmu.notifications["notif-id"]
	c.Check(ok, Equals, false)

	// and check it's been removed from the UI too
	c.Check(ms.log.Captured(), Matches, `(?s).* REMOVE:.*notif-id.*`)
}

func (ms *MessagingSuite) TestCleanupStaleNotification(c *C) {
	mmu := New(ms.log)
	card := launch_helper.Card{Summary: "ehlo", Persist: true, Actions: []string{"action-1"}}
	actions := []string{"{\"app\":\"com.example.test_test_0\",\"act\":\"action-1\",\"nid\":\"notif-id\"}", "action-1"}
<<<<<<< HEAD
	mmu.addNotification(ms.app, "notif-id", &card, actions)
=======
	mmu.addNotification(ms.app, "notif-id", "", &card, actions)
>>>>>>> 16868534

	// check it's there
	_, ok := mmu.notifications["notif-id"]
	c.Check(ok, Equals, true)

	// patch cnotificationexists to return true
	cNotificationExists = func(did string, nid string) bool {
		return true
	}
	// remove the notification
	mmu.cleanUpNotifications()
	// check it's still there
	_, ok = mmu.notifications["notif-id"]
	c.Check(ok, Equals, true)
	// patch cnotificationexists to return false
	cNotificationExists = func(did string, nid string) bool {
		return false
	}
	// mark the notification
	mmu.cleanUpNotifications()
	// check it's gone
	_, ok = mmu.notifications["notif-id"]
	c.Check(ok, Equals, true)
	// sweep the notification
	mmu.cleanUpNotifications()
	// check it's gone
	_, ok = mmu.notifications["notif-id"]
	c.Check(ok, Equals, false)
}

func (ms *MessagingSuite) TestCleanupLoop(c *C) {
	mmu := New(ms.log)
	tickerCh := make(chan time.Time)
	mmu.tickerCh = tickerCh
	cleanupCh := make(chan bool)
	cleanupFunc := func() {
		cleanupCh <- true
	}
	// start the cleanup loop
	mmu.doStartCleanupLoop(cleanupFunc)
	// mark
	tickerCh <- time.Now()
	// check it was called
	<-cleanupCh
	// stop the loop and check that it's actually stopped.
	mmu.StopCleanupLoop()
	c.Check(ms.log.Captured(), Matches, "(?s).*DEBUG CleanupLoop stopped.*")
}

func (ms *MessagingSuite) TestStartCleanupLoop(c *C) {
	mmu := New(ms.log)
	tickerCh := make(chan time.Time)
	mmu.tickerCh = tickerCh
	card := launch_helper.Card{Summary: "ehlo", Persist: true, Actions: []string{"action-1"}}
	actions := []string{"{\"app\":\"com.example.test_test_0\",\"act\":\"action-1\",\"nid\":\"notif-id\"}", "action-1"}
<<<<<<< HEAD
	mmu.addNotification(ms.app, "notif-id", &card, actions)
=======
	mmu.addNotification(ms.app, "notif-id", "", &card, actions)
>>>>>>> 16868534
	// patch cnotificationexists to return true and signal when it's called
	notifExistsCh := make(chan bool)
	cNotificationExists = func(did string, nid string) bool {
		notifExistsCh <- true
		return true
	}
	// statr the cleanup loop
	mmu.StartCleanupLoop()
	// mark
	tickerCh <- time.Now()
	// check it's there, and marked
	<-notifExistsCh
	// stop the loop
	mmu.StopCleanupLoop()
}<|MERGE_RESOLUTION|>--- conflicted
+++ resolved
@@ -146,11 +146,7 @@
 	mmu := New(ms.log)
 	card := launch_helper.Card{Summary: "ehlo", Persist: true, Actions: []string{"action-1"}}
 	actions := []string{"{\"app\":\"com.example.test_test_0\",\"act\":\"action-1\",\"nid\":\"notif-id\"}", "action-1"}
-<<<<<<< HEAD
-	mmu.addNotification(ms.app, "notif-id", &card, actions)
-=======
 	mmu.addNotification(ms.app, "notif-id", "a-tag", &card, actions)
->>>>>>> 16868534
 
 	// check it's there
 	payload, ok := mmu.notifications["notif-id"]
@@ -188,11 +184,7 @@
 	mmu := New(ms.log)
 	card := launch_helper.Card{Summary: "ehlo", Persist: true, Actions: []string{"action-1"}}
 	actions := []string{"{\"app\":\"com.example.test_test_0\",\"act\":\"action-1\",\"nid\":\"notif-id\"}", "action-1"}
-<<<<<<< HEAD
-	mmu.addNotification(ms.app, "notif-id", &card, actions)
-=======
 	mmu.addNotification(ms.app, "notif-id", "", &card, actions)
->>>>>>> 16868534
 
 	// check it's there
 	_, ok := mmu.notifications["notif-id"]
@@ -248,11 +240,7 @@
 	mmu.tickerCh = tickerCh
 	card := launch_helper.Card{Summary: "ehlo", Persist: true, Actions: []string{"action-1"}}
 	actions := []string{"{\"app\":\"com.example.test_test_0\",\"act\":\"action-1\",\"nid\":\"notif-id\"}", "action-1"}
-<<<<<<< HEAD
-	mmu.addNotification(ms.app, "notif-id", &card, actions)
-=======
 	mmu.addNotification(ms.app, "notif-id", "", &card, actions)
->>>>>>> 16868534
 	// patch cnotificationexists to return true and signal when it's called
 	notifExistsCh := make(chan bool)
 	cNotificationExists = func(did string, nid string) bool {
