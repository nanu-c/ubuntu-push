--- conflicted
+++ resolved
@@ -37,10 +37,6 @@
 	statsvalue.val5min = 0
 }
 
-func (statsvalue *StatsValue) Reset5min() {
-	statsvalue.val5min = 0
-}
-
 func (statsvalue *StatsValue) Report() (int32, int32, int32, int32) {
 
 	var val60min int32 = 0
@@ -120,16 +116,7 @@
 	stats.broadcasts_total.Reset5min()
 }
 
-<<<<<<< HEAD
 func (stats *Statistics) DecreaseDevices(device_name string, channel_name string) {
-=======
-func (stats *Statistics) Reset5min() {
-	stats.unicasts_total.Reset5min()
-	stats.broadcasts_total.Reset5min()
-}
-
-func (stats *Statistics) DecreaseDevices() {
->>>>>>> f8f229af
 	stats.updating.Lock()
 	stats.devices_online.val5min--
 	if(stats.devices_specific == nil) {
@@ -154,14 +141,14 @@
 	stats.updating.Lock()
 	stats.devices_online.val5min++
     if(stats.devices_specific == nil) {
-    	stats.devices_specific = make(map[string]*StatsValue)
+	stats.devices_specific = make(map[string]*StatsValue)
     }
 	if(stats.devices_specific[device_name] == nil) {
 		stats.devices_specific[device_name] = NewStatsValue()
 	}
 	stats.devices_specific[device_name].val5min++
     if(stats.channel_specific == nil) {
-    	stats.channel_specific = make(map[string]*StatsValue)
+	stats.channel_specific = make(map[string]*StatsValue)
 	}
 	if(stats.channel_specific[channel_name] == nil) {
 		stats.channel_specific[channel_name] = NewStatsValue()
@@ -208,7 +195,6 @@
 		stats.logger.Infof("Usage statistics:")
 		stats.logger.Infof("        |  Devices   |  Unicasts  |  Broadcasts |")
 		stats.logger.Infof("5 mins  | %10v | %10v | %10v |", devices_online_5min, unicasts_total_5min, broadcasts_total_5min)
-<<<<<<< HEAD
 		stats.logger.Infof("60 mins | %10v | %10v | %10v |", devices_online_60min, unicasts_total_60min, broadcasts_total_60min)
 		stats.logger.Infof("1 day   | %10v | %10v | %10v |", devices_online_1day, unicasts_total_1day, broadcasts_total_1day)
 		stats.logger.Infof("7 days  | %10v | %10v | %10v |", devices_online_7day, unicasts_total_7day, broadcasts_total_7day)
@@ -217,20 +203,15 @@
 		stats.logger.Infof("%15v | %10v | %10v | %10v | %10v", "Device", "5 mins","60 mins","1 day","7 days")
 		for key, value := range stats.devices_specific {
 			devices_online_5min, devices_online_60min, devices_online_1day, devices_online_7day = value.Report()
-    		stats.logger.Infof("%15v | %10v | %10v | %10v | %10v", key, devices_online_5min, devices_online_60min, devices_online_1day, devices_online_7day)
+		stats.logger.Infof("%15v | %10v | %10v | %10v | %10v", key, devices_online_5min, devices_online_60min, devices_online_1day, devices_online_7day)
 		}
 		stats.logger.Infof("")
 		stats.logger.Infof("Channel statistics:")
 		stats.logger.Infof("%30v | %10v | %10v | %10v | %10v", "Channel", "5 mins","60 mins","1 day","7 days")
 		for key, value := range stats.channel_specific {
 			devices_online_5min, devices_online_60min, devices_online_1day, devices_online_7day = value.Report()
-    		stats.logger.Infof("%30v | %10v | %10v | %10v | %10v", key, devices_online_5min, devices_online_60min, devices_online_1day, devices_online_7day)
-		}
-=======
-		stats.logger.Infof("60 mins | %10v | %10v | %10v |", devices_online_60min / 12, unicasts_total_60min, broadcasts_total_60min)
-		stats.logger.Infof("1 day   | %10v | %10v | %10v |", devices_online_1day / 288, unicasts_total_1day, broadcasts_total_1day)
-		stats.logger.Infof("7 days  | %10v | %10v | %10v |", devices_online_7day /2016, unicasts_total_7day, broadcasts_total_7day)
->>>>>>> f8f229af
+		stats.logger.Infof("%30v | %10v | %10v | %10v | %10v", key, devices_online_5min, devices_online_60min, devices_online_1day, devices_online_7day)
+		}
 		stats.Reset5min()
 		stats.updating.Unlock()
 
