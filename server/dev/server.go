/*
 Copyright 2013-2014 Canonical Ltd.

 This program is free software: you can redistribute it and/or modify it
 under the terms of the GNU General Public License version 3, as published
 by the Free Software Foundation.

 This program is distributed in the hope that it will be useful, but
 WITHOUT ANY WARRANTY; without even the implied warranties of
 MERCHANTABILITY, SATISFACTORY QUALITY, or FITNESS FOR A PARTICULAR
 PURPOSE.  See the GNU General Public License for more details.

 You should have received a copy of the GNU General Public License along
 with this program.  If not, see <http://www.gnu.org/licenses/>.
*/

<<<<<<< HEAD
// Server is a simple development server.
=======
// Dev is a simple development server.
>>>>>>> 75d988ad
package main

import (
	"net"
	"net/http"
	"os"
	"path/filepath"

	"launchpad.net/ubuntu-push/config"
	"launchpad.net/ubuntu-push/logger"
	"launchpad.net/ubuntu-push/server"
	"launchpad.net/ubuntu-push/server/api"
	"launchpad.net/ubuntu-push/server/broker/simple"
	"launchpad.net/ubuntu-push/server/session"
	"launchpad.net/ubuntu-push/server/store"
)

type configuration struct {
	// device server configuration
	server.DevicesParsedConfig
	// api http server configuration
	server.HTTPServeParsedConfig
}

func main() {
	cfgFpaths := os.Args[1:]
	cfg := &configuration{}
	err := config.ReadFiles(cfg, cfgFpaths...)
	if err != nil {
		server.BootLogFatalf("reading config: %v", err)
	}
	err = cfg.DevicesParsedConfig.FinishLoad(filepath.Dir(cfgFpaths[len(cfgFpaths)-1]))
	if err != nil {
		server.BootLogFatalf("reading config: %v", err)
	}
	logger := logger.NewSimpleLogger(os.Stderr, "debug")
	// setup a pending store and start the broker
	sto := store.NewInMemoryPendingStore()
	broker := simple.NewSimpleBroker(sto, cfg, logger)
	broker.Start()
	defer broker.Stop()
	// serve the http api
	storeForRequest := func(http.ResponseWriter, *http.Request) (store.PendingStore, error) {
		return sto, nil
	}
	mux := api.MakeHandlersMux(storeForRequest, broker, logger)
	handler := api.PanicTo500Handler(mux, logger)
	go server.HTTPServeRunner(handler, &cfg.HTTPServeParsedConfig)()
	// listen for device connections
	server.DevicesRunner(func(conn net.Conn) error {
		track := session.NewTracker(logger)
		return session.Session(conn, broker, cfg, track)
	}, logger, &cfg.DevicesParsedConfig)()
}<|MERGE_RESOLUTION|>--- conflicted
+++ resolved
@@ -14,11 +14,7 @@
  with this program.  If not, see <http://www.gnu.org/licenses/>.
 */
 
-<<<<<<< HEAD
-// Server is a simple development server.
-=======
 // Dev is a simple development server.
->>>>>>> 75d988ad
 package main
 
 import (
