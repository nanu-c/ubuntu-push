--- conflicted
+++ resolved
@@ -217,15 +217,10 @@
 	AppId    string          `json:"appid"`
 	ExpireOn string          `json:"expire_on"`
 	Data     json.RawMessage `json:"data"`
-<<<<<<< HEAD
-	// clean all pending messages for appid
-	CleanPending bool `json:"clean_pending,omitempty"`
+	// clear all pending messages for appid
+	ClearPending bool `json:"clear_pending,omitempty"`
 	// replace pending messages with the same replace_tag
 	ReplaceTag string `json:"replace_tag,omitempty"`
-=======
-	// clear all pending messages for appid
-	ClearPending bool `json:"clear_pending,omitempty"`
->>>>>>> f9138fa3
 }
 
 // Broadcast request JSON object.
@@ -483,20 +478,13 @@
 		}
 		last = &notif
 	}
-<<<<<<< HEAD
-	if ucast.CleanPending {
+	if ucast.ClearPending {
 		scrubCriteria = []string{ucast.AppId}
-	} else if forApp >= ctx.storage.GetMaxNotificationsPerApplication() {
-		return nil, ErrTooManyPendingNotifications
-	} else if replaceable > 0 {
-		scrubCriteria = []string{ucast.AppId, replaceTag}
-=======
-	if ucast.ClearPending {
-		scrubAppId = ucast.AppId
 	} else if forApp >= ctx.storage.GetMaxNotificationsPerApplication() {
 		return nil, apiErrorWithExtra(ErrTooManyPendingNotifications,
 			&last.Payload)
->>>>>>> f9138fa3
+	} else if replaceable > 0 {
+		scrubCriteria = []string{ucast.AppId, replaceTag}
 	}
 	if expired > 0 || scrubCriteria != nil {
 		err := sto.Scrub(chanId, scrubCriteria...)
