--- conflicted
+++ resolved
@@ -179,15 +179,9 @@
     "recheck_timeout": "3h"
 }`), 0600)
 
-<<<<<<< HEAD
-	cli := NewPushClient(cs.configPath)
-	err := cli.configure()
-	c.Assert(err, NotNil)
-=======
-	cli := new(Client)
-	err := cli.configure(cs.configPath)
+	cli := NewPushClient(cs.configPath)
+	err := cli.configure()
 	c.Assert(err, ErrorMatches, "reading PEM file: .*")
->>>>>>> 409ec62c
 }
 
 func (cs *clientSuite) TestConfigureBailsOnBadPEM(c *C) {
@@ -203,15 +197,9 @@
     "recheck_timeout": "3h"
 }`), 0600)
 
-<<<<<<< HEAD
-	cli := NewPushClient(cs.configPath)
-	err := cli.configure()
-	c.Assert(err, NotNil)
-=======
-	cli := new(Client)
-	err := cli.configure(cs.configPath)
+	cli := NewPushClient(cs.configPath)
+	err := cli.configure()
 	c.Assert(err, ErrorMatches, "no PEM found.*")
->>>>>>> 409ec62c
 }
 
 /*****************************************************************
