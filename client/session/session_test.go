/*
 Copyright 2013-2014 Canonical Ltd.

 This program is free software: you can redistribute it and/or modify it
 under the terms of the GNU General Public License version 3, as published
 by the Free Software Foundation.

 This program is distributed in the hope that it will be useful, but
 WITHOUT ANY WARRANTY; without even the implied warranties of
 MERCHANTABILITY, SATISFACTORY QUALITY, or FITNESS FOR A PARTICULAR
 PURPOSE.  See the GNU General Public License for more details.

 You should have received a copy of the GNU General Public License along
 with this program.  If not, see <http://www.gnu.org/licenses/>.
*/

package session

import (
	"encoding/json"
	"errors"
	"fmt"
	"io/ioutil"
	. "launchpad.net/gocheck"
	"launchpad.net/ubuntu-push/logger"
	"launchpad.net/ubuntu-push/protocol"
	helpers "launchpad.net/ubuntu-push/testing"
	"launchpad.net/ubuntu-push/testing/condition"
	"net"
	"os"
	"reflect"
	"testing"
	"time"
)

func TestSession(t *testing.T) { TestingT(t) }

type clientSessionSuite struct{}

var nullog = logger.NewSimpleLogger(ioutil.Discard, "error")
var debuglog = logger.NewSimpleLogger(os.Stderr, "debug")
var _ = Suite(&clientSessionSuite{})

//
// helpers! candidates to live in their own ../testing/ package.
//

type xAddr string

func (x xAddr) Network() string { return "<:>" }
func (x xAddr) String() string  { return string(x) }

// testConn (roughly based on the one in protocol_test)

type testConn struct {
	Name              string
	Deadlines         []time.Duration
	Writes            [][]byte
	WriteCondition    condition.Interface
	DeadlineCondition condition.Interface
	CloseCondition    condition.Interface
}

func (tc *testConn) LocalAddr() net.Addr { return xAddr(tc.Name) }

func (tc *testConn) RemoteAddr() net.Addr { return xAddr(tc.Name) }

func (tc *testConn) Close() error {
	if tc.CloseCondition == nil || tc.CloseCondition.OK() {
		return nil
	} else {
		return errors.New("closer on fire")
	}
}

func (tc *testConn) SetDeadline(t time.Time) error      { panic("SetDeadline not implemented.") }
func (tc *testConn) SetReadDeadline(t time.Time) error  { panic("SetReadDeadline not implemented.") }
func (tc *testConn) SetWriteDeadline(t time.Time) error { panic("SetWriteDeadline not implemented.") }
func (tc *testConn) Read(buf []byte) (n int, err error) { panic("Read not implemented.") }
func (tc *testConn) Write(buf []byte) (int, error)      { panic("Write not implemented.") }

// test protocol (from session_test)

type testProtocol struct {
	up   chan interface{}
	down chan interface{}
}

// takeNext takes a value from given channel with a 5s timeout
func takeNext(ch <-chan interface{}) interface{} {
	select {
	case <-time.After(5 * time.Second):
		panic("test protocol exchange stuck: too long waiting")
	case v := <-ch:
		return v
	}
	return nil
}

func (c *testProtocol) SetDeadline(t time.Time) {
	deadAfter := t.Sub(time.Now())
	deadAfter = (deadAfter + time.Millisecond/2) / time.Millisecond * time.Millisecond
	c.down <- fmt.Sprintf("deadline %v", deadAfter)
}

func (c *testProtocol) ReadMessage(dest interface{}) error {
	switch v := takeNext(c.up).(type) {
	case error:
		return v
	default:
		// make sure JSON.Unmarshal works with dest
		var marshalledMsg []byte
		marshalledMsg, err := json.Marshal(v)
		if err != nil {
			return fmt.Errorf("can't jsonify test value %v: %s", v, err)
		}
		return json.Unmarshal(marshalledMsg, dest)
	}
	return nil
}

func (c *testProtocol) WriteMessage(src interface{}) error {
	// make sure JSON.Marshal works with src
	_, err := json.Marshal(src)
	if err != nil {
		return err
	}
	val := reflect.ValueOf(src)
	if val.Kind() == reflect.Ptr {
		src = val.Elem().Interface()
	}
	c.down <- src
	switch v := takeNext(c.up).(type) {
	case error:
		return v
	}
	return nil
}

/****************************************************************
  NewSession() tests
****************************************************************/

func (cs *clientSessionSuite) TestNewSessionPlainWorks(c *C) {
	sess, err := NewSession("", nil, 0, "", nullog)
	c.Check(sess, NotNil)
	c.Check(err, IsNil)
	// but no root CAs set
	c.Check(sess.TLS.RootCAs, IsNil)
}

var certfile string = helpers.SourceRelative("../../server/acceptance/config/testing.cert")
var pem, _ = ioutil.ReadFile(certfile)

func (cs *clientSessionSuite) TestNewSessionPEMWorks(c *C) {
	sess, err := NewSession("", pem, 0, "wah", nullog)
	c.Check(sess, NotNil)
	c.Assert(err, IsNil)
	c.Check(sess.TLS.RootCAs, NotNil)
}

func (cs *clientSessionSuite) TestNewSessionBadPEMFileContentFails(c *C) {
	badpem := []byte("This is not the PEM you're looking for.")
	sess, err := NewSession("", badpem, 0, "wah", nullog)
	c.Check(sess, IsNil)
	c.Check(err, NotNil)
}

/****************************************************************
  Dial() tests
****************************************************************/

func (cs *clientSessionSuite) TestDialFailsWithNoAddress(c *C) {
	sess, err := NewSession("", nil, 0, "wah", debuglog)
	c.Assert(err, IsNil)
	err = sess.Dial()
	c.Assert(err, NotNil)
	c.Check(err.Error(), Matches, ".*dial.*address.*")
}

func (cs *clientSessionSuite) TestDialConnects(c *C) {
	srv, err := net.Listen("tcp", "localhost:0")
	c.Assert(err, IsNil)
	defer srv.Close()
	sess, err := NewSession(srv.Addr().String(), nil, 0, "wah", debuglog)
	c.Assert(err, IsNil)
	err = sess.Dial()
	c.Check(err, IsNil)
	c.Check(sess.Connection, NotNil)
}

func (cs *clientSessionSuite) TestDialConnectFail(c *C) {
	srv, err := net.Listen("tcp", "localhost:0")
	c.Assert(err, IsNil)
	sess, err := NewSession(srv.Addr().String(), nil, 0, "wah", debuglog)
	srv.Close()
	c.Assert(err, IsNil)
	err = sess.Dial()
	c.Check(sess.Connection, IsNil)
	c.Assert(err, NotNil)
	c.Check(err.Error(), Matches, ".*connection refused")
}

/****************************************************************
  Close() tests
****************************************************************/

func (cs *clientSessionSuite) TestClose(c *C) {
	sess, err := NewSession("", nil, 0, "wah", debuglog)
	c.Assert(err, IsNil)
	sess.Connection = &testConn{Name: "TestClose"}
	sess.Close()
	c.Check(sess.Connection, IsNil)
}

func (cs *clientSessionSuite) TestCloseTwice(c *C) {
	sess, err := NewSession("", nil, 0, "wah", debuglog)
	c.Assert(err, IsNil)
	sess.Connection = &testConn{Name: "TestCloseTwice"}
	sess.Close()
	c.Check(sess.Connection, IsNil)
	sess.Close()
	c.Check(sess.Connection, IsNil)
}

func (cs *clientSessionSuite) TestCloseFails(c *C) {
	sess, err := NewSession("", nil, 0, "wah", debuglog)
	c.Assert(err, IsNil)
	sess.Connection = &testConn{Name: "TestCloseFails", CloseCondition: condition.Work(false)}
	sess.Close()
	c.Check(sess.Connection, IsNil) // nothing you can do to clean up anyway
}

/****************************************************************
  checkRunnable() tests
****************************************************************/

func (cs *clientSessionSuite) TestCheckRunnableFailsIfNoConnection(c *C) {
	sess, err := NewSession("", nil, 0, "wah", debuglog)
	c.Assert(err, IsNil)
	// no connection!
	c.Check(sess.checkRunnable(), NotNil)
}

func (cs *clientSessionSuite) TestCheckRunnableFailsIfNoProtocolator(c *C) {
	sess, err := NewSession("", nil, 0, "wah", debuglog)
	c.Assert(err, IsNil)
	// set up the connection
	sess.Connection = &testConn{}
	// And stomp on the protocolator
	sess.Protocolator = nil
	c.Check(sess.checkRunnable(), NotNil)
}

func (cs *clientSessionSuite) TestCheckRunnable(c *C) {
	sess, err := NewSession("", nil, 0, "wah", debuglog)
	c.Assert(err, IsNil)
	// set up the connection
	sess.Connection = &testConn{}
	c.Check(sess.checkRunnable(), IsNil)
}

/****************************************************************
  handlePing() tests
****************************************************************/

type msgSuite struct {
	sess   *ClientSession
	upCh   chan interface{}
	downCh chan interface{}
	errCh  chan error
}

var _ = Suite(&msgSuite{})

func (s *msgSuite) SetUpTest(c *C) {
	var err error
	s.sess, err = NewSession("", nil, time.Millisecond, "wah", debuglog)
	c.Assert(err, IsNil)
	s.sess.Connection = &testConn{Name: "TestHandle*"}
	s.errCh = make(chan error, 1)
	s.upCh = make(chan interface{}, 5)
	s.downCh = make(chan interface{}, 5)
	s.sess.proto = &testProtocol{up: s.upCh, down: s.downCh}
	// make the message channel buffered
	s.sess.MsgCh = make(chan *Notification, 5)
}

func (s *msgSuite) TestHandlePingWorks(c *C) {
	s.upCh <- nil // no error
	c.Check(s.sess.handlePing(), IsNil)
	c.Assert(len(s.downCh), Equals, 2)
	c.Check(<-s.downCh, Equals, "deadline 1ms")
	c.Check(<-s.downCh, Equals, protocol.PingPongMsg{Type: "pong"})
}

func (s *msgSuite) TestHandlePingHandlesPongWriteError(c *C) {
	failure := errors.New("Pong")
	s.upCh <- failure

	c.Check(s.sess.handlePing(), Equals, failure)
	c.Assert(len(s.downCh), Equals, 2)
	c.Check(<-s.downCh, Equals, "deadline 1ms")
	c.Check(<-s.downCh, Equals, protocol.PingPongMsg{Type: "pong"})
}

/****************************************************************
  handleBroadcast() tests
****************************************************************/

func (s *msgSuite) TestHandleBroadcastWorks(c *C) {
	msg := serverMsg{"broadcast",
		protocol.BroadcastMsg{
			Type:     "broadcast",
			AppId:    "--ignored--",
			ChanId:   "0",
			TopLevel: 2,
			Payloads: []json.RawMessage{json.RawMessage(`{"b":1}`)},
		}, protocol.NotificationsMsg{}}
	go func() { s.errCh <- s.sess.handleBroadcast(&msg) }()
	c.Check(takeNext(s.downCh), Equals, "deadline 1ms")
	c.Check(takeNext(s.downCh), Equals, protocol.PingPongMsg{Type: "ack"})
	s.upCh <- nil // ack ok
	c.Check(<-s.errCh, Equals, nil)
	c.Assert(len(s.sess.MsgCh), Equals, 1)
	c.Check(<-s.sess.MsgCh, Equals, &Notification{})
	// and finally, the session keeps track of the levels
	c.Check(s.sess.Levels.GetAll(), DeepEquals, map[string]int64{"0": 2})
}

func (s *msgSuite) TestHandleBroadcastBadAckWrite(c *C) {
	msg := serverMsg{"broadcast",
		protocol.BroadcastMsg{
			Type:     "broadcast",
			AppId:    "APP",
			ChanId:   "0",
			TopLevel: 2,
			Payloads: []json.RawMessage{json.RawMessage(`{"b":1}`)},
		}, protocol.NotificationsMsg{}}
	go func() { s.errCh <- s.sess.handleBroadcast(&msg) }()
	c.Check(takeNext(s.downCh), Equals, "deadline 1ms")
	c.Check(takeNext(s.downCh), Equals, protocol.PingPongMsg{Type: "ack"})
	failure := errors.New("ACK ACK ACK")
	s.upCh <- failure
	c.Assert(<-s.errCh, Equals, failure)
}

func (s *msgSuite) TestHandleBroadcastWrongChannel(c *C) {
	msg := serverMsg{"broadcast",
		protocol.BroadcastMsg{
			Type:     "broadcast",
			AppId:    "APP",
			ChanId:   "something awful",
			TopLevel: 2,
			Payloads: []json.RawMessage{json.RawMessage(`{"b":1}`)},
		}, protocol.NotificationsMsg{}}
	go func() { s.errCh <- s.sess.handleBroadcast(&msg) }()
	c.Check(takeNext(s.downCh), Equals, "deadline 1ms")
	c.Check(takeNext(s.downCh), Equals, protocol.PingPongMsg{Type: "ack"})
	s.upCh <- nil // ack ok
	c.Check(<-s.errCh, IsNil)
	c.Check(len(s.sess.MsgCh), Equals, 0)
<<<<<<< HEAD
}

func (s *msgSuite) TestHandleBroadcastAbortsOnDeadlineError(c *C) {
	msg := serverMsg{"broadcast",
		protocol.BroadcastMsg{
			Type:     "broadcast",
			AppId:    "APP",
			ChanId:   "0",
			TopLevel: 2,
			Payloads: []json.RawMessage{json.RawMessage(`{"b":1}`)},
		}, protocol.NotificationsMsg{}}
	s.sess.Connection.(*testConn).DeadlineCondition = condition.Work(false)
	c.Check(s.sess.handleBroadcast(&msg), NotNil)
}

/****************************************************************
  run() tests
****************************************************************/

type runSuite msgSuite

var _ = Suite(&runSuite{})

func (s *runSuite) SetUpTest(c *C) {
	(*msgSuite)(s).SetUpTest(c)
	s.sess.Connection.(*testConn).Name = "TestRun* (small r)"
	go func() {
		s.errCh <- s.sess.run()
	}()
}

func (s *runSuite) TestRunReadError(c *C) {
	s.upCh <- errors.New("Read")
	err := <-s.errCh
	c.Assert(err, NotNil)
	c.Check(err.Error(), Equals, "Read")
}

func (s *runSuite) TestRunPing(c *C) {
	s.upCh <- protocol.PingPongMsg{Type: "ping"}
	c.Check(takeNext(s.downCh), Equals, protocol.PingPongMsg{Type: "pong"})
	failure := errors.New("pong")
	s.upCh <- failure
	c.Check(<-s.errCh, Equals, failure)
}

func (s *runSuite) TestRunLoopsDaLoop(c *C) {
	for i := 1; i < 10; i++ {
		s.upCh <- protocol.PingPongMsg{Type: "ping"}
		c.Check(takeNext(s.downCh), Equals, protocol.PingPongMsg{Type: "pong"})
		s.upCh <- nil
	}
	failure := errors.New("pong")
	s.upCh <- failure
	c.Check(<-s.errCh, Equals, failure)
}

func (s *runSuite) TestRunBroadcast(c *C) {
	b := &protocol.BroadcastMsg{
		Type:     "broadcast",
		AppId:    "--ignored--",
		ChanId:   "0",
		TopLevel: 2,
		Payloads: []json.RawMessage{json.RawMessage(`{"b":1}`)},
	}
	s.upCh <- b
	c.Check(takeNext(s.downCh), Equals, protocol.PingPongMsg{Type: "ack"})
	failure := errors.New("ack")
	s.upCh <- failure
	c.Check(<-s.errCh, Equals, failure)
=======
>>>>>>> 10b4a32f
}<|MERGE_RESOLUTION|>--- conflicted
+++ resolved
@@ -73,7 +73,15 @@
 	}
 }
 
-func (tc *testConn) SetDeadline(t time.Time) error      { panic("SetDeadline not implemented.") }
+func (tc *testConn) SetDeadline(t time.Time) error {
+	tc.Deadlines = append(tc.Deadlines, t.Sub(time.Now()))
+	if tc.DeadlineCondition == nil || tc.DeadlineCondition.OK() {
+		return nil
+	} else {
+		return errors.New("deadliner on fire")
+	}
+}
+
 func (tc *testConn) SetReadDeadline(t time.Time) error  { panic("SetReadDeadline not implemented.") }
 func (tc *testConn) SetWriteDeadline(t time.Time) error { panic("SetWriteDeadline not implemented.") }
 func (tc *testConn) Read(buf []byte) (n int, err error) { panic("Read not implemented.") }
@@ -360,20 +368,6 @@
 	s.upCh <- nil // ack ok
 	c.Check(<-s.errCh, IsNil)
 	c.Check(len(s.sess.MsgCh), Equals, 0)
-<<<<<<< HEAD
-}
-
-func (s *msgSuite) TestHandleBroadcastAbortsOnDeadlineError(c *C) {
-	msg := serverMsg{"broadcast",
-		protocol.BroadcastMsg{
-			Type:     "broadcast",
-			AppId:    "APP",
-			ChanId:   "0",
-			TopLevel: 2,
-			Payloads: []json.RawMessage{json.RawMessage(`{"b":1}`)},
-		}, protocol.NotificationsMsg{}}
-	s.sess.Connection.(*testConn).DeadlineCondition = condition.Work(false)
-	c.Check(s.sess.handleBroadcast(&msg), NotNil)
 }
 
 /****************************************************************
@@ -401,6 +395,7 @@
 
 func (s *runSuite) TestRunPing(c *C) {
 	s.upCh <- protocol.PingPongMsg{Type: "ping"}
+	c.Check(takeNext(s.downCh), Equals, "deadline 1ms")
 	c.Check(takeNext(s.downCh), Equals, protocol.PingPongMsg{Type: "pong"})
 	failure := errors.New("pong")
 	s.upCh <- failure
@@ -410,6 +405,7 @@
 func (s *runSuite) TestRunLoopsDaLoop(c *C) {
 	for i := 1; i < 10; i++ {
 		s.upCh <- protocol.PingPongMsg{Type: "ping"}
+		c.Check(takeNext(s.downCh), Equals, "deadline 1ms")
 		c.Check(takeNext(s.downCh), Equals, protocol.PingPongMsg{Type: "pong"})
 		s.upCh <- nil
 	}
@@ -427,10 +423,9 @@
 		Payloads: []json.RawMessage{json.RawMessage(`{"b":1}`)},
 	}
 	s.upCh <- b
+	c.Check(takeNext(s.downCh), Equals, "deadline 1ms")
 	c.Check(takeNext(s.downCh), Equals, protocol.PingPongMsg{Type: "ack"})
 	failure := errors.New("ack")
 	s.upCh <- failure
 	c.Check(<-s.errCh, Equals, failure)
-=======
->>>>>>> 10b4a32f
 }