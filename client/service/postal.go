/*
 Copyright 2013-2014 Canonical Ltd.

 This program is free software: you can redistribute it and/or modify it
 under the terms of the GNU General Public License version 3, as published
 by the Free Software Foundation.

 This program is distributed in the hope that it will be useful, but
 WITHOUT ANY WARRANTY; without even the implied warranties of
 MERCHANTABILITY, SATISFACTORY QUALITY, or FITNESS FOR A PARTICULAR
 PURPOSE.  See the GNU General Public License for more details.

 You should have received a copy of the GNU General Public License along
 with this program.  If not, see <http://www.gnu.org/licenses/>.
*/

package service

import (
	"encoding/json"
	"os"
	"sync"

	"code.google.com/p/go-uuid/uuid"

	"launchpad.net/ubuntu-push/bus"
	"launchpad.net/ubuntu-push/bus/emblemcounter"
	"launchpad.net/ubuntu-push/bus/haptic"
	"launchpad.net/ubuntu-push/bus/notifications"
	"launchpad.net/ubuntu-push/bus/urldispatcher"
	"launchpad.net/ubuntu-push/bus/windowstack"
	"launchpad.net/ubuntu-push/click"
	"launchpad.net/ubuntu-push/launch_helper"
	"launchpad.net/ubuntu-push/logger"
	"launchpad.net/ubuntu-push/messaging"
	"launchpad.net/ubuntu-push/messaging/reply"
	"launchpad.net/ubuntu-push/nih"
	"launchpad.net/ubuntu-push/sounds"
	"launchpad.net/ubuntu-push/util"
)

type messageHandler func(*click.AppId, string, *launch_helper.HelperOutput) bool

// a Presenter is something that knows how to present a Notification
type Presenter interface {
	Present(*click.AppId, string, *launch_helper.Notification) bool
<<<<<<< HEAD
	Tags(*click.AppId) map[string][]string
=======
	Tags(app *click.AppId) []string
>>>>>>> 6d4b4a16
}

// PostalService is the dbus api
type PostalService struct {
	DBusService
	mbox          map[string]*mBox
	msgHandler    messageHandler
	launchers     map[string]launch_helper.HelperLauncher
	HelperPool    launch_helper.HelperPool
	messagingMenu *messaging.MessagingMenu
	// the endpoints are only exposed for testing from client
	// XXX: uncouple some more so this isn't necessary
	EmblemCounterEndp bus.Endpoint
	HapticEndp        bus.Endpoint
	NotificationsEndp bus.Endpoint
	URLDispatcherEndp bus.Endpoint
	WindowStackEndp   bus.Endpoint
	// presenters:
	Presenters    []Presenter
	emblemCounter *emblemcounter.EmblemCounter
	haptic        *haptic.Haptic
	notifications *notifications.RawNotifications
	sound         *sounds.Sound
	// the url dispatcher, used for stuff.
	urlDispatcher urldispatcher.URLDispatcher
	windowStack   *windowstack.WindowStack
}

var (
	PostalServiceBusAddress = bus.Address{
		Interface: "com.ubuntu.Postal",
		Path:      "/com/ubuntu/Postal",
		Name:      "com.ubuntu.Postal",
	}
)

var (
	SystemUpdateUrl  = "settings:///system/system-update"
	useTrivialHelper = os.Getenv("UBUNTU_PUSH_USE_TRIVIAL_HELPER") != ""
)

// NewPostalService() builds a new service and returns it.
func NewPostalService(installedChecker click.InstalledChecker, log logger.Logger) *PostalService {
	var svc = &PostalService{}
	svc.Log = log
	svc.Bus = bus.SessionBus.Endpoint(PostalServiceBusAddress, log)
	svc.installedChecker = installedChecker
	svc.NotificationsEndp = bus.SessionBus.Endpoint(notifications.BusAddress, log)
	svc.EmblemCounterEndp = bus.SessionBus.Endpoint(emblemcounter.BusAddress, log)
	svc.HapticEndp = bus.SessionBus.Endpoint(haptic.BusAddress, log)
	svc.URLDispatcherEndp = bus.SessionBus.Endpoint(urldispatcher.BusAddress, log)
	svc.WindowStackEndp = bus.SessionBus.Endpoint(windowstack.BusAddress, log)
	svc.msgHandler = svc.messageHandler
	svc.launchers = launch_helper.DefaultLaunchers(log)
	return svc
}

// SetMessageHandler() sets the message-handling callback
func (svc *PostalService) SetMessageHandler(callback messageHandler) {
	svc.lock.RLock()
	defer svc.lock.RUnlock()
	svc.msgHandler = callback
}

// GetMessageHandler() returns the (possibly nil) messaging handler callback
func (svc *PostalService) GetMessageHandler() messageHandler {
	svc.lock.RLock()
	defer svc.lock.RUnlock()
	return svc.msgHandler
}

// Start() dials the bus, grab the name, and listens for method calls.
func (svc *PostalService) Start() error {
	err := svc.DBusService.Start(bus.DispatchMap{
		"PopAll": svc.popAll,
		"Post":   svc.post,
	}, PostalServiceBusAddress)
	if err != nil {
		return err
	}
	actionsCh, err := svc.takeTheBus()
	if err != nil {
		return err
	}
	svc.urlDispatcher = urldispatcher.New(svc.URLDispatcherEndp, svc.Log)
	svc.notifications = notifications.Raw(svc.NotificationsEndp, svc.Log)
	svc.emblemCounter = emblemcounter.New(svc.EmblemCounterEndp, svc.Log)
	svc.haptic = haptic.New(svc.HapticEndp, svc.Log)
	svc.sound = sounds.New(svc.Log)
	svc.messagingMenu = messaging.New(svc.Log)
	svc.Presenters = []Presenter{
		svc.notifications,
		svc.emblemCounter,
		svc.haptic,
		svc.sound,
		svc.messagingMenu,
	}
	if useTrivialHelper {
		svc.HelperPool = launch_helper.NewTrivialHelperPool(svc.Log)
	} else {
		svc.HelperPool = launch_helper.NewHelperPool(svc.launchers, svc.Log)
	}
	svc.windowStack = windowstack.New(svc.WindowStackEndp, svc.Log)

	go svc.consumeHelperResults(svc.HelperPool.Start())
	go svc.handleActions(actionsCh, svc.messagingMenu.Ch)
	svc.messagingMenu.StartCleanupLoop()
	return nil
}

// xxx Stop() closing channels and helper launcher

// handleactions loops on the actions channels waiting for actions and handling them
func (svc *PostalService) handleActions(actionsCh <-chan *notifications.RawAction, mmuActionsCh <-chan *reply.MMActionReply) {
Handle:
	for {
		select {
		case action, ok := <-actionsCh:
			if !ok {
				break Handle
			}
			if action == nil {
				svc.Log.Debugf("handleActions got nil action; ignoring")
			} else {
				url := action.Action
				// this ignores the error (it's been logged already)
				svc.urlDispatcher.DispatchURL(url)
			}
		case mmuAction, ok := <-mmuActionsCh:
			if !ok {
				break Handle
			}
			if mmuAction == nil {
				svc.Log.Debugf("handleActions (MMU) got nil action; ignoring")
			} else {
				svc.Log.Debugf("handleActions (MMU) got: %v", mmuAction)
				url := mmuAction.Action
				// remove the notification from the messagingmenu map
				svc.messagingMenu.RemoveNotification(mmuAction.Notification)
				// this ignores the error (it's been logged already)
				svc.urlDispatcher.DispatchURL(url)
			}

		}
	}
}

func (svc *PostalService) takeTheBus() (<-chan *notifications.RawAction, error) {
	endps := []struct {
		name string
		endp bus.Endpoint
	}{
		{"notifications", svc.NotificationsEndp},
		{"emblemcounter", svc.EmblemCounterEndp},
		{"haptic", svc.HapticEndp},
		{"urldispatcher", svc.URLDispatcherEndp},
		{"windowstack", svc.WindowStackEndp},
	}
	for _, endp := range endps {
		if endp.endp == nil {
			svc.Log.Errorf("endpoint for %s is nil", endp.name)
			return nil, ErrNotConfigured
		}
	}

	var wg sync.WaitGroup
	wg.Add(len(endps))
	for _, endp := range endps {
		go func(name string, endp bus.Endpoint) {
			util.NewAutoRedialer(endp).Redial()
			svc.Log.Debugf("%s dialed in", name)
			wg.Done()
		}(endp.name, endp.endp)
	}
	wg.Wait()

	return notifications.Raw(svc.NotificationsEndp, svc.Log).WatchActions()
}

func (svc *PostalService) popAll(path string, args, _ []interface{}) ([]interface{}, error) {
	app, err := svc.grabDBusPackageAndAppId(path, args, 0)
	if err != nil {
		return nil, err
	}

	svc.lock.Lock()
	defer svc.lock.Unlock()

	if svc.mbox == nil {
		return []interface{}{[]string(nil)}, nil
	}
	appId := app.Original()
	box, ok := svc.mbox[appId]
	if !ok {
		return []interface{}{[]string(nil)}, nil
	}
	msgs := box.AllMessages()
	delete(svc.mbox, appId)

	return []interface{}{msgs}, nil
}

var newNid = uuid.New

func (svc *PostalService) post(path string, args, _ []interface{}) ([]interface{}, error) {
	app, err := svc.grabDBusPackageAndAppId(path, args, 1)
	if err != nil {
		return nil, err
	}
	notif, ok := args[1].(string)
	if !ok {
		return nil, ErrBadArgType
	}
	var dummy interface{}
	rawJSON := json.RawMessage(notif)
	err = json.Unmarshal(rawJSON, &dummy)
	if err != nil {
		return nil, ErrBadJSON
	}

	svc.Post(app, "", rawJSON)
	return nil, nil
}

// Post() signals to an application over dbus that a notification
// has arrived. If nid is "" generate one.
func (svc *PostalService) Post(app *click.AppId, nid string, payload json.RawMessage) {
	if nid == "" {
		nid = newNid()
	}
	arg := launch_helper.HelperInput{
		App:            app,
		NotificationId: nid,
		Payload:        payload,
	}
	var kind string
	if app.Click {
		kind = "click"
	} else {
		kind = "legacy"
	}
	svc.HelperPool.Run(kind, &arg)
}

func (svc *PostalService) consumeHelperResults(ch chan *launch_helper.HelperResult) {
	for res := range ch {
		svc.handleHelperResult(res)
	}
}

func (svc *PostalService) handleHelperResult(res *launch_helper.HelperResult) {
	svc.lock.Lock()
	defer svc.lock.Unlock()
	if svc.mbox == nil {
		svc.mbox = make(map[string]*mBox)
	}

	app := res.Input.App
	nid := res.Input.NotificationId
	output := res.HelperOutput

	appId := app.Original()
	box, ok := svc.mbox[appId]
	if !ok {
		box = new(mBox)
		svc.mbox[appId] = box
	}
	box.Append(output.Message, nid)

	if svc.msgHandler != nil {
		b := svc.msgHandler(app, nid, &output)
		if !b {
			svc.Log.Debugf("msgHandler did not present the notification")
		}
	}

	svc.Bus.Signal("Post", "/"+string(nih.Quote([]byte(app.Package))), []interface{}{appId})
}

func (svc *PostalService) messageHandler(app *click.AppId, nid string, output *launch_helper.HelperOutput) bool {
	if output == nil || output.Notification == nil {
		svc.Log.Debugf("skipping notification: nil.")
		return false
	}
	if !svc.windowStack.IsAppFocused(app) {
		b := false
		for _, p := range svc.Presenters {
			// we don't want this to shortcut :)
			b = p.Present(app, nid, output.Notification) || b
		}
		return b
	} else {
		svc.Log.Debugf("notification skipped because app is focused.")
		return false
	}
}<|MERGE_RESOLUTION|>--- conflicted
+++ resolved
@@ -44,11 +44,7 @@
 // a Presenter is something that knows how to present a Notification
 type Presenter interface {
 	Present(*click.AppId, string, *launch_helper.Notification) bool
-<<<<<<< HEAD
-	Tags(*click.AppId) map[string][]string
-=======
 	Tags(app *click.AppId) []string
->>>>>>> 6d4b4a16
 }
 
 // PostalService is the dbus api
