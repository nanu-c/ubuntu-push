/*
 Copyright 2013-2014 Canonical Ltd.

 This program is free software: you can redistribute it and/or modify it
 under the terms of the GNU General Public License version 3, as published
 by the Free Software Foundation.

 This program is distributed in the hope that it will be useful, but
 WITHOUT ANY WARRANTY; without even the implied warranties of
 MERCHANTABILITY, SATISFACTORY QUALITY, or FITNESS FOR A PARTICULAR
 PURPOSE.  See the GNU General Public License for more details.

 You should have received a copy of the GNU General Public License along
 with this program.  If not, see <http://www.gnu.org/licenses/>.
*/

// Package client implements the Ubuntu Push Notifications client-side
// daemon.
package client

import (
<<<<<<< HEAD
	"encoding/json"
=======
	"crypto/sha256"
	"encoding/base64"
	"encoding/hex"
>>>>>>> 8fd022d6
	"encoding/pem"
	"errors"
	"fmt"
	"io/ioutil"
	"os"
	"strings"

	"launchpad.net/go-dbus/v1"

	"launchpad.net/ubuntu-push/bus"
	"launchpad.net/ubuntu-push/bus/connectivity"
	"launchpad.net/ubuntu-push/bus/networkmanager"
	"launchpad.net/ubuntu-push/bus/notifications"
	"launchpad.net/ubuntu-push/bus/systemimage"
	"launchpad.net/ubuntu-push/bus/urldispatcher"
	"launchpad.net/ubuntu-push/client/service"
	"launchpad.net/ubuntu-push/client/session"
	"launchpad.net/ubuntu-push/client/session/seenstate"
	"launchpad.net/ubuntu-push/config"
	"launchpad.net/ubuntu-push/logger"
	"launchpad.net/ubuntu-push/protocol"
	"launchpad.net/ubuntu-push/util"
	"launchpad.net/ubuntu-push/whoopsie/identifier"
)

// ClientConfig holds the client configuration
type ClientConfig struct {
	connectivity.ConnectivityConfig // q.v.
	// A reasonably large timeout for receive/answer pairs
	ExchangeTimeout config.ConfigTimeDuration `json:"exchange_timeout"`
	// A timeout to use when trying to connect to the server
	ConnectTimeout config.ConfigTimeDuration `json:"connect_timeout"`
	// The server to connect to or url to query for hosts to connect to
	Addr string
	// Host list management
	HostsCachingExpiryTime config.ConfigTimeDuration `json:"hosts_cache_expiry"`  // potentially refresh host list after
	ExpectAllRepairedTime  config.ConfigTimeDuration `json:"expect_all_repaired"` // worth retrying all servers after
	// The PEM-encoded server certificate
	CertPEMFile string `json:"cert_pem_file"`
	// How to invoke the auth helper
	AuthHelper []string `json:"auth_helper"`
	// The logging level (one of "debug", "info", "error")
	LogLevel logger.ConfigLogLevel `json:"log_level"`
}

// PushClient is the Ubuntu Push Notifications client-side daemon.
type PushClient struct {
	leveldbPath        string
	configPath         string
	config             ClientConfig
	log                logger.Logger
	pem                []byte
	idder              identifier.Id
	deviceId           string
	notificationsEndp  bus.Endpoint
	urlDispatcherEndp  bus.Endpoint
	connectivityEndp   bus.Endpoint
	systemImageEndp    bus.Endpoint
	systemImageInfo    *systemimage.InfoResult
	connCh             chan bool
	hasConnectivity    bool
	actionsCh          <-chan notifications.RawActionReply
	session            *session.ClientSession
	sessionConnectedCh chan uint32
	serviceEndpoint    bus.Endpoint
	service            *service.Service
}

var ACTION_ID_SNOWFLAKE = "::ubuntu-push-client::"

// Creates a new Ubuntu Push Notifications client-side daemon that will use
// the given configuration file.
func NewPushClient(configPath string, leveldbPath string) *PushClient {
	client := new(PushClient)
	client.configPath = configPath
	client.leveldbPath = leveldbPath

	return client
}

// configure loads its configuration, and sets it up.
func (client *PushClient) configure() error {
	_, err := os.Stat(client.configPath)
	if err != nil {
		return fmt.Errorf("config: %v", err)
	}
	err = config.ReadFiles(&client.config, client.configPath, "<flags>")
	if err != nil {
		return fmt.Errorf("config: %v", err)
	}
	// ignore spaces
	client.config.Addr = strings.Replace(client.config.Addr, " ", "", -1)
	if client.config.Addr == "" {
		return errors.New("no hosts specified")
	}

	// later, we'll be specifying more logging options in the config file
	client.log = logger.NewSimpleLogger(os.Stderr, client.config.LogLevel.Level())

	// overridden for testing
	client.idder = identifier.New()
	client.notificationsEndp = bus.SessionBus.Endpoint(notifications.BusAddress, client.log)
	client.urlDispatcherEndp = bus.SessionBus.Endpoint(urldispatcher.BusAddress, client.log)
	client.connectivityEndp = bus.SystemBus.Endpoint(networkmanager.BusAddress, client.log)
	client.systemImageEndp = bus.SystemBus.Endpoint(systemimage.BusAddress, client.log)

	client.connCh = make(chan bool, 1)
	client.sessionConnectedCh = make(chan uint32, 1)

	if client.config.CertPEMFile != "" {
		client.pem, err = ioutil.ReadFile(client.config.CertPEMFile)
		if err != nil {
			return fmt.Errorf("reading PEM file: %v", err)
		}
		// sanity check
		p, _ := pem.Decode(client.pem)
		if p == nil {
			return fmt.Errorf("no PEM found in PEM file")
		}
	}

	return nil
}

// deriveSessionConfig dervies the session configuration from the client configuration bits.
func (client *PushClient) deriveSessionConfig(info map[string]interface{}) session.ClientSessionConfig {
	return session.ClientSessionConfig{
		ConnectTimeout:         client.config.ConnectTimeout.TimeDuration(),
		ExchangeTimeout:        client.config.ExchangeTimeout.TimeDuration(),
		HostsCachingExpiryTime: client.config.HostsCachingExpiryTime.TimeDuration(),
		ExpectAllRepairedTime:  client.config.ExpectAllRepairedTime.TimeDuration(),
		PEM:        client.pem,
		Info:       info,
		AuthHelper: client.config.AuthHelper,
	}
}

// getDeviceId gets the whoopsie identifier for the device
func (client *PushClient) getDeviceId() error {
	err := client.idder.Generate()
	if err != nil {
		return err
	}
	baseId := client.idder.String()
	b, err := hex.DecodeString(baseId)
	if err != nil {
		return fmt.Errorf("whoopsie id should be hex: %v", err)
	}
	h := sha256.Sum224(b)
	client.deviceId = base64.StdEncoding.EncodeToString(h[:])
	return nil
}

// takeTheBus starts the connection(s) to D-Bus and sets up associated event channels
func (client *PushClient) takeTheBus() error {
	go connectivity.ConnectedState(client.connectivityEndp,
		client.config.ConnectivityConfig, client.log, client.connCh)
	iniCh := make(chan uint32)
	go func() { iniCh <- util.NewAutoRedialer(client.notificationsEndp).Redial() }()
	go func() { iniCh <- util.NewAutoRedialer(client.urlDispatcherEndp).Redial() }()
	go func() { iniCh <- util.NewAutoRedialer(client.systemImageEndp).Redial() }()
	<-iniCh
	<-iniCh
	<-iniCh

	sysimg := systemimage.New(client.systemImageEndp, client.log)
	info, err := sysimg.Info()
	if err != nil {
		return err
	}
	client.systemImageInfo = info

	actionsCh, err := notifications.Raw(client.notificationsEndp, client.log).WatchActions()
	client.actionsCh = actionsCh
	return err
}

// initSession creates the session object
func (client *PushClient) initSession() error {
	info := map[string]interface{}{
		"device":       client.systemImageInfo.Device,
		"channel":      client.systemImageInfo.Channel,
		"build_number": client.systemImageInfo.BuildNumber,
	}
	sess, err := session.NewSession(client.config.Addr,
		client.deriveSessionConfig(info), client.deviceId,
		client.seenStateFactory, client.log)
	if err != nil {
		return err
	}
	client.session = sess
	return nil
}

// seenStateFactory returns a SeenState for the session
func (client *PushClient) seenStateFactory() (seenstate.SeenState, error) {
	if client.leveldbPath == "" {
		return seenstate.NewSeenState()
	} else {
		return seenstate.NewSqliteSeenState(client.leveldbPath)
	}
}

// handleConnState deals with connectivity events
func (client *PushClient) handleConnState(hasConnectivity bool) {
	if client.hasConnectivity == hasConnectivity {
		// nothing to do!
		return
	}
	client.hasConnectivity = hasConnectivity
	if hasConnectivity {
		client.session.AutoRedial(client.sessionConnectedCh)
	} else {
		client.session.Close()
	}
}

// handleErr deals with the session erroring out of its loop
func (client *PushClient) handleErr(err error) {
	// if we're not connected, we don't really care
	client.log.Errorf("session exited: %s", err)
	if client.hasConnectivity {
		client.session.AutoRedial(client.sessionConnectedCh)
	}
}

// filterBroadcastNotification finds out if the notification is about an actual
// upgrade for the device. It expects msg.Decoded entries to look
// like:
//
// {
// "IMAGE-CHANNEL/DEVICE-MODEL": [BUILD-NUMBER, CHANNEL-ALIAS]
// ...
// }
func (client *PushClient) filterBroadcastNotification(msg *session.BroadcastNotification) bool {
	n := len(msg.Decoded)
	if n == 0 {
		return false
	}
	// they are all for us, consider last
	last := msg.Decoded[n-1]
	tag := fmt.Sprintf("%s/%s", client.systemImageInfo.Channel, client.systemImageInfo.Device)
	entry, ok := last[tag]
	if !ok {
		return false
	}
	pair, ok := entry.([]interface{})
	if !ok {
		return false
	}
	if len(pair) < 1 {
		return false
	}
	buildNumber, ok := pair[0].(float64)
	if !ok {
		return false
	}
	curBuildNumber := float64(client.systemImageInfo.BuildNumber)
	if buildNumber > curBuildNumber {
		return true
	}
	// xxx we should really compare channel_target and alias here
	// going backward by a margin, assume switch of target
	if buildNumber < curBuildNumber && (curBuildNumber-buildNumber) > 10 {
		return true
	}
	return false
}

func (client *PushClient) sendNotification(action_id, icon, summary, body string) (uint32, error) {
	a := []string{action_id, "Switch to app"} // action value not visible on the phone
	h := map[string]*dbus.Variant{"x-canonical-switch-to-application": &dbus.Variant{true}}
	nots := notifications.Raw(client.notificationsEndp, client.log)
	return nots.Notify(
		"ubuntu-push-client", // app name
		uint32(0),            // id
		icon,                 // icon
		summary,              // summary
		body,                 // body
		a,                    // actions
		h,                    // hints
		int32(10*1000),       // timeout (ms)
	)
}

// handleBroadcastNotification deals with receiving a broadcast notification
func (client *PushClient) handleBroadcastNotification(msg *session.BroadcastNotification) error {
	if !client.filterBroadcastNotification(msg) {
		return nil
	}
	not_id, err := client.sendNotification(ACTION_ID_SNOWFLAKE,
		"update_manager_icon", "There's an updated system image.",
		"Tap to open the system updater.")
	if err != nil {
		client.log.Errorf("showing notification: %s", err)
		return err
	}
	client.log.Debugf("got notification id %d", not_id)
	return nil
}

// handleUnicastNotification deals with receiving a unicast notification
func (client *PushClient) handleUnicastNotification(msg *protocol.Notification) error {
	client.log.Debugf("sending notification %#v for %#v.", msg.MsgId, msg.AppId)
	return client.service.Inject(msg.AppId, msg.Payload)
}

// handleClick deals with the user clicking a notification
func (client *PushClient) handleClick(action_id string) error {
	url := strings.TrimPrefix(action_id, ACTION_ID_SNOWFLAKE)
	if len(url) == len(action_id) {
		// it didn't start with the prefix
		return nil
	}
	if len(url) == 0 {
		url = "settings:///system/system-update"
	}
	// it doesn't get much simpler...
	urld := urldispatcher.New(client.urlDispatcherEndp, client.log)
	return urld.DispatchURL(url)
}

// doLoop connects events with their handlers
func (client *PushClient) doLoop(connhandler func(bool), clickhandler func(string) error, bcasthandler func(*session.BroadcastNotification) error, ucasthandler func(*protocol.Notification) error, errhandler func(error)) {
	for {
		select {
		case state := <-client.connCh:
			connhandler(state)
		case action := <-client.actionsCh:
			clickhandler(action.ActionId)
		case bcast := <-client.session.BroadcastCh:
			bcasthandler(bcast)
		case ucast := <-client.session.NotificationsCh:
			ucasthandler(ucast)
		case err := <-client.session.ErrCh:
			errhandler(err)
		case count := <-client.sessionConnectedCh:
			client.log.Debugf("Session connected after %d attempts", count)
		}
	}
}

// doStart calls each of its arguments in order, returning the first non-nil
// error (or nil at the end)
func (client *PushClient) doStart(fs ...func() error) error {
	for _, f := range fs {
		if err := f(); err != nil {
			return err
		}
	}
	return nil
}

// Loop calls doLoop with the "real" handlers
func (client *PushClient) Loop() {
	client.doLoop(client.handleConnState,
		client.handleClick,
		client.handleBroadcastNotification,
		client.handleUnicastNotification,
		client.handleErr)
}

// these are the currently supported fields of a unicast message
type UnicastMessage struct {
	Icon    string          `json:"icon"`
	Body    string          `json:"body"`
	Summary string          `json:"summary"`
	URL     string          `json:"url"`
	AppId   string          `json:"app_id"`
	Payload json.RawMessage `json:"payload"`
}

func (client *PushClient) messageHandler(message []byte) error {
	var umsg = new(UnicastMessage)
	err := json.Unmarshal(message, &umsg)
	if err != nil {
		client.log.Errorf("unable to unmarshal message: %v", err)
		return err
	}

	not_id, err := client.sendNotification(
		ACTION_ID_SNOWFLAKE+umsg.URL,
		umsg.Icon, umsg.Summary, umsg.Body)

	if err != nil {
		client.log.Errorf("showing notification: %s", err)
		return err
	}
	client.log.Debugf("got notification id %d", not_id)
	return nil
}

func (client *PushClient) startService() error {
	if client.serviceEndpoint == nil {
		client.serviceEndpoint = bus.SessionBus.Endpoint(service.BusAddress, client.log)
	}

	client.service = service.NewService(client.serviceEndpoint, client.log)
	client.service.SetMessageHandler(client.messageHandler)
	return client.service.Start()
}

// Start calls doStart with the "real" starters
func (client *PushClient) Start() error {
	return client.doStart(
		client.configure,
		client.startService,
		client.getDeviceId,
		client.takeTheBus,
		client.initSession,
	)
}<|MERGE_RESOLUTION|>--- conflicted
+++ resolved
@@ -19,13 +19,10 @@
 package client
 
 import (
-<<<<<<< HEAD
-	"encoding/json"
-=======
 	"crypto/sha256"
 	"encoding/base64"
 	"encoding/hex"
->>>>>>> 8fd022d6
+	"encoding/json"
 	"encoding/pem"
 	"errors"
 	"fmt"
