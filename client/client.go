--- conflicted
+++ resolved
@@ -117,8 +117,7 @@
 	}
 
 	// later, we'll be specifying more logging options in the config file
-<<<<<<< HEAD
-	client.log = logger.NewSimpleLogger(os.Stderr, client.config.LogLevel)
+	client.log = logger.NewSimpleLogger(os.Stderr, client.config.LogLevel.Level())
 	qml.SetLogger(client.log)
 
 	// grab the authorization string from the accounts
@@ -130,9 +129,6 @@
 		}
 		client.auth = auth
 	}
-=======
-	client.log = logger.NewSimpleLogger(os.Stderr, client.config.LogLevel.Level())
->>>>>>> 87e5fa2f
 
 	// overridden for testing
 	client.idder = identifier.New()
